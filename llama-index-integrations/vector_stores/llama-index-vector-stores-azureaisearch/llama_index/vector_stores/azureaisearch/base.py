"""Azure AI Search vector store."""
import enum
import json
import logging
from enum import auto
from typing import Any, Callable, Dict, List, Optional, Tuple, Union, cast
from llama_index.core.bridge.pydantic import PrivateAttr
from llama_index.core.schema import BaseNode, MetadataMode, TextNode

from llama_index.core.vector_stores.types import (
    ExactMatchFilter,
    BasePydanticVectorStore,
    MetadataFilters,
    VectorStoreQuery,
    VectorStoreQueryMode,
    VectorStoreQueryResult,
)
from llama_index.core.vector_stores.utils import (
    legacy_metadata_dict_to_node,
    metadata_dict_to_node,
    node_to_metadata_dict,
)

logger = logging.getLogger(__name__)


class MetadataIndexFieldType(int, enum.Enum):
    """
    Enumeration representing the supported types for metadata fields in an
    Azure AI Search Index, corresponds with types supported in a flat
    metadata dictionary.
    """

    STRING = auto()  # "Edm.String"
    BOOLEAN = auto()  # "Edm.Boolean"
    INT32 = auto()  # "Edm.Int32"
    INT64 = auto()  # "Edm.Int64"
    DOUBLE = auto()  # "Edm.Double"


class IndexManagement(int, enum.Enum):
    """Enumeration representing the supported index management operations."""

    NO_VALIDATION = auto()
    VALIDATE_INDEX = auto()
    CREATE_IF_NOT_EXISTS = auto()


class AzureAISearchVectorStore(BasePydanticVectorStore):
    stores_text: bool = True
    flat_metadata: bool = True

    from azure.search.documents.indexes import SearchIndexClient
    from azure.search.documents import SearchClient

    _index_client: SearchIndexClient = PrivateAttr()
    _search_client: SearchClient = PrivateAttr()
    _embedding_dimensionality: int = PrivateAttr()
    _language_analyzer: str = PrivateAttr()
    _field_mapping: Dict[str, str] = PrivateAttr()
    _index_management: IndexManagement = PrivateAttr()
    _index_mapping: Callable[
        [Dict[str, str], Dict[str, Any]], Dict[str, str]
    ] = PrivateAttr()
    _metadata_to_index_field_map: Dict[
        str, Tuple[str, MetadataIndexFieldType]
    ] = PrivateAttr()
    _vector_profile_name: str = PrivateAttr()

    def _normalise_metadata_to_index_fields(
        self,
        filterable_metadata_field_keys: Union[
            List[str],
            Dict[str, str],
            Dict[str, Tuple[str, MetadataIndexFieldType]],
            None,
        ] = [],
    ) -> Dict[str, Tuple[str, MetadataIndexFieldType]]:
        index_field_spec: Dict[str, Tuple[str, MetadataIndexFieldType]] = {}

        if isinstance(filterable_metadata_field_keys, List):
            for field in filterable_metadata_field_keys:
                # Index field name and the metadata field name are the same
                # Use String as the default index field type
                index_field_spec[field] = (field, MetadataIndexFieldType.STRING)

        elif isinstance(filterable_metadata_field_keys, Dict):
            for k, v in filterable_metadata_field_keys.items():
                if isinstance(v, tuple):
                    # Index field name and metadata field name may differ
                    # The index field type used is as supplied
                    index_field_spec[k] = v
                else:
                    # Index field name and metadata field name may differ
                    # Use String as the default index field type
                    index_field_spec[k] = (v, MetadataIndexFieldType.STRING)

        return index_field_spec

    def _create_index_if_not_exists(self, index_name: str) -> None:
        if index_name not in self._index_client.list_index_names():
            logger.info(
                f"Index {index_name} does not exist in Azure AI Search, creating index"
            )
            self._create_index(index_name)

    def _create_metadata_index_fields(self) -> List[Any]:
        """Create a list of index fields for storing metadata values."""
        from azure.search.documents.indexes.models import SimpleField

        index_fields = []

        # create search fields
        for v in self._metadata_to_index_field_map.values():
            field_name, field_type = v

            if field_type == MetadataIndexFieldType.STRING:
                index_field_type = "Edm.String"
            elif field_type == MetadataIndexFieldType.INT32:
                index_field_type = "Edm.Int32"
            elif field_type == MetadataIndexFieldType.INT64:
                index_field_type = "Edm.Int64"
            elif field_type == MetadataIndexFieldType.DOUBLE:
                index_field_type = "Edm.Double"
            elif field_type == MetadataIndexFieldType.BOOLEAN:
                index_field_type = "Edm.Boolean"

            field = SimpleField(name=field_name, type=index_field_type, filterable=True)
            index_fields.append(field)

        return index_fields

    def _create_index(self, index_name: Optional[str]) -> None:
        """
        Creates a default index based on the supplied index name, key field names and
        metadata filtering keys.
        """
        from azure.search.documents.indexes.models import (
            ExhaustiveKnnAlgorithmConfiguration,
            ExhaustiveKnnParameters,
            HnswAlgorithmConfiguration,
            HnswParameters,
            SearchableField,
            SearchField,
            SearchFieldDataType,
            SearchIndex,
            SemanticConfiguration,
            SemanticField,
            SemanticPrioritizedFields,
            SemanticSearch,
            SimpleField,
            VectorSearch,
            VectorSearchAlgorithmKind,
            VectorSearchAlgorithmMetric,
            VectorSearchProfile,
        )

        logger.info(f"Configuring {index_name} fields for Azure AI Search")
        fields = [
            SimpleField(name=self._field_mapping["id"], type="Edm.String", key=True),
            SearchableField(
                name=self._field_mapping["chunk"],
                type="Edm.String",
                analyzer_name=self.language_analyzer,
            ),
            SearchField(
                name=self._field_mapping["embedding"],
                type=SearchFieldDataType.Collection(SearchFieldDataType.Single),
                searchable=True,
                vector_search_dimensions=self.embedding_dimensionality,
                vector_search_profile_name=self.vector_profile_name,
            ),
            SimpleField(name=self._field_mapping["metadata"], type="Edm.String"),
            SimpleField(
                name=self._field_mapping["doc_id"], type="Edm.String", filterable=True
            ),
        ]
        logger.info(f"Configuring {index_name} metadata fields")
        metadata_index_fields = self._create_metadata_index_fields()
        fields.extend(metadata_index_fields)
        logger.info(f"Configuring {index_name} vector search")
        # Configure the vector search algorithms and profiles
        vector_search = VectorSearch(
            algorithms=[
                HnswAlgorithmConfiguration(
                    name="myHnsw",
                    kind=VectorSearchAlgorithmKind.HNSW,
                    # For more information on HNSw parameters, visit https://learn.microsoft.com//azure/search/vector-search-ranking#creating-the-hnsw-graph
                    parameters=HnswParameters(
                        m=4,
                        ef_construction=400,
                        ef_search=500,
                        metric=VectorSearchAlgorithmMetric.COSINE,
                    ),
                ),
                ExhaustiveKnnAlgorithmConfiguration(
                    name="myExhaustiveKnn",
                    kind=VectorSearchAlgorithmKind.EXHAUSTIVE_KNN,
                    parameters=ExhaustiveKnnParameters(
                        metric=VectorSearchAlgorithmMetric.COSINE,
                    ),
                ),
            ],
            profiles=[
                VectorSearchProfile(
                    name="myHnswProfile",
                    algorithm_configuration_name="myHnsw",
                ),
                # Add more profiles if needed
                VectorSearchProfile(
                    name="myExhaustiveKnnProfile",
                    algorithm_configuration_name="myExhaustiveKnn",
                ),
                # Add more profiles if needed
            ],
        )
        logger.info(f"Configuring {index_name} semantic search")
        semantic_config = SemanticConfiguration(
            name="mySemanticConfig",
            prioritized_fields=SemanticPrioritizedFields(
                content_fields=[SemanticField(field_name=self._field_mapping["chunk"])],
            ),
        )

        semantic_search = SemanticSearch(configurations=[semantic_config])

        index = SearchIndex(
            name=index_name,
            fields=fields,
            vector_search=vector_search,
            semantic_search=semantic_search,
        )
        logger.debug(f"Creating {index_name} search index")
        self._index_client.create_index(index)

    def _validate_index(self, index_name: Optional[str]) -> None:
        if self._index_client and index_name:
            if index_name not in self._index_client.list_index_names():
                raise ValueError(
                    f"Validation failed, index {index_name} does not exist."
                )

    def __init__(
        self,
        search_or_index_client: Any,
        id_field_key: str,
        chunk_field_key: str,
        embedding_field_key: str,
        metadata_string_field_key: str,
        doc_id_field_key: str,
        filterable_metadata_field_keys: Optional[
            Union[
                List[str],
                Dict[str, str],
                Dict[str, Tuple[str, MetadataIndexFieldType]],
            ]
        ] = None,
        index_name: Optional[str] = None,
        index_mapping: Optional[
            Callable[[Dict[str, str], Dict[str, Any]], Dict[str, str]]
        ] = None,
        index_management: IndexManagement = IndexManagement.NO_VALIDATION,
        embedding_dimensionality: int = 1536,
        vector_algorithm_type: str = "exhaustiveKnn",
        # If we have content in other languages, it is better to enable the language analyzer to be adjusted in searchable fields.
        # https://learn.microsoft.com/en-us/azure/search/index-add-language-analyzers
        language_analyzer: str = "en.lucene",
        **kwargs: Any,
    ) -> None:
        # ruff: noqa: E501
        """
        Embeddings and documents are stored in an Azure AI Search index,
        a merge or upload approach is used when adding embeddings.
        When adding multiple embeddings the index is updated by this vector store
        in batches of 10 documents, very large nodes may result in failure due to
        the batch byte size being exceeded.

        Args:
            search_client (azure.search.documents.SearchClient):
                Client for index to populated / queried.
            id_field_key (str): Index field storing the id
            chunk_field_key (str): Index field storing the node text
            embedding_field_key (str): Index field storing the embedding vector
            metadata_string_field_key (str):
                Index field storing node metadata as a json string.
                Schema is arbitrary, to filter on metadata values they must be stored
                as separate fields in the index, use filterable_metadata_field_keys
                to specify the metadata values that should be stored in these filterable fields
            doc_id_field_key (str): Index field storing doc_id
            index_mapping:
                Optional function with definition
                (enriched_doc: Dict[str, str], metadata: Dict[str, Any]): Dict[str,str]
                used to map document fields to the AI search index fields
                (return value of function).
                If none is specified a default mapping is provided which uses
                the field keys. The keys in the enriched_doc are
                ["id", "chunk", "embedding", "metadata"]
                The default mapping is:
                    - "id" to id_field_key
                    - "chunk" to chunk_field_key
                    - "embedding" to embedding_field_key
                    - "metadata" to metadata_field_key
            *kwargs (Any): Additional keyword arguments.

        Raises:
            ImportError: Unable to import `azure-search-documents`
            ValueError: If `search_or_index_client` is not provided
            ValueError: If `index_name` is not provided and `search_or_index_client`
                is of type azure.search.documents.SearchIndexClient
            ValueError: If `index_name` is provided and `search_or_index_client`
                is of type azure.search.documents.SearchClient
            ValueError: If `create_index_if_not_exists` is true and
                `search_or_index_client` is of type azure.search.documents.SearchClient
        """
        import_err_msg = (
            "`azure-search-documents` package not found, please run "
            "`pip install azure-search-documents==11.4.0`"
        )

        try:
            import azure.search.documents  # noqa
            from azure.search.documents import SearchClient
            from azure.search.documents.indexes import SearchIndexClient
        except ImportError:
            raise ImportError(import_err_msg)

        self._index_client: SearchIndexClient = cast(SearchIndexClient, None)
        self._search_client: SearchClient = cast(SearchClient, None)
        self._embedding_dimensionality = embedding_dimensionality

        if vector_algorithm_type == "exhaustiveKnn":
            self._vector_profile_name = "myExhaustiveKnnProfile"
        elif vector_algorithm_type == "hnsw":
            self._vector_profile_name = "myHnswProfile"
        else:
            raise ValueError(
                "Only 'exhaustiveKnn' and 'hnsw' are supported for vector_algorithm_type"
            )

<<<<<<< HEAD
        self._language_analyzer = language_analyzer
=======
        if vector_algorithm_type == "exhaustiveKnn":
            self.vector_profile_name = "myExhaustiveKnnProfile"
        elif vector_algorithm_type == "hnsw":
            self.vector_profile_name = "myHnswProfile"
        else:
            raise ValueError(
                "Only 'exhaustiveKnn' and 'hnsw' are supported for vector_algorithm_type"
            )

        self.language_analyzer = language_analyzer
>>>>>>> 827feb1a
        # Validate search_or_index_client
        if search_or_index_client is not None:
            if isinstance(search_or_index_client, SearchIndexClient):
                # If SearchIndexClient is supplied so must index_name
                self._index_client = cast(SearchIndexClient, search_or_index_client)

                if not index_name:
                    raise ValueError(
                        "index_name must be supplied if search_or_index_client is of "
                        "type azure.search.documents.SearchIndexClient"
                    )

                self._search_client = self._index_client.get_search_client(
                    index_name=index_name
                )

            elif isinstance(search_or_index_client, SearchClient):
                self._search_client = cast(SearchClient, search_or_index_client)

                # Validate index_name
                if index_name:
                    raise ValueError(
                        "index_name cannot be supplied if search_or_index_client "
                        "is of type azure.search.documents.SearchClient"
                    )

            if not self._index_client and not self._search_client:
                raise ValueError(
                    "search_or_index_client must be of type "
                    "azure.search.documents.SearchClient or "
                    "azure.search.documents.SearchIndexClient"
                )
        else:
            raise ValueError("search_or_index_client not specified")

        if (
            index_management == IndexManagement.CREATE_IF_NOT_EXISTS
            and not self._index_client
        ):
            raise ValueError(
                "index_management has value of IndexManagement.CREATE_IF_NOT_EXISTS "
                "but search_or_index_client is not of type "
                "azure.search.documents.SearchIndexClient"
            )

        self._index_management = index_management

        # Default field mapping
        field_mapping = {
            "id": id_field_key,
            "chunk": chunk_field_key,
            "embedding": embedding_field_key,
            "metadata": metadata_string_field_key,
            "doc_id": doc_id_field_key,
        }

        self._field_mapping = field_mapping

        self._index_mapping = (
            self._default_index_mapping if index_mapping is None else index_mapping
        )

        # self._filterable_metadata_field_keys = filterable_metadata_field_keys
        self._metadata_to_index_field_map = self._normalise_metadata_to_index_fields(
            filterable_metadata_field_keys
        )

        if self._index_management == IndexManagement.CREATE_IF_NOT_EXISTS:
            if index_name:
                self._create_index_if_not_exists(index_name)

        if self._index_management == IndexManagement.VALIDATE_INDEX:
            self._validate_index(index_name)

        super().__init__()

    @property
    def client(self) -> Any:
        """Get client."""
        return self._search_client

    def _default_index_mapping(
        self, enriched_doc: Dict[str, str], metadata: Dict[str, Any]
    ) -> Dict[str, str]:
        index_doc: Dict[str, str] = {}

        for field in self._field_mapping:
            index_doc[self._field_mapping[field]] = enriched_doc[field]

        for metadata_field_name, (
            index_field_name,
            _,
        ) in self._metadata_to_index_field_map.items():
            metadata_value = metadata.get(metadata_field_name)
            if metadata_value:
                index_doc[index_field_name] = metadata_value

        return index_doc

    def add(
        self,
        nodes: List[BaseNode],
        **add_kwargs: Any,
    ) -> List[str]:
        """Add nodes to index associated with the configured search client.

        Args:
            nodes: List[BaseNode]: nodes with embeddings

        """
        if not self._search_client:
            raise ValueError("Search client not initialized")

        documents = []
        ids = []

        for node in nodes:
            logger.debug(f"Processing embedding: {node.node_id}")
            ids.append(node.node_id)

            index_document = self._create_index_document(node)

            documents.append(index_document)

            if len(documents) >= 10:
                logger.info(
                    f"Uploading batch of size {len(documents)}, "
                    f"current progress {len(ids)} of {len(nodes)}"
                )
                self._search_client.merge_or_upload_documents(documents)
                documents = []

        # Upload remaining batch of less than 10 documents
        if len(documents) > 0:
            logger.info(
                f"Uploading remaining batch of size {len(documents)}, "
                f"current progress {len(ids)} of {len(nodes)}"
            )
            self._search_client.merge_or_upload_documents(documents)
            documents = []

        return ids

    def _create_index_document(self, node: BaseNode) -> Dict[str, Any]:
        """Create AI Search index document from embedding result."""
        doc: Dict[str, Any] = {}
        doc["id"] = node.node_id
        doc["chunk"] = node.get_content(metadata_mode=MetadataMode.NONE) or ""
        doc["embedding"] = node.get_embedding()
        doc["doc_id"] = node.ref_doc_id

        node_metadata = node_to_metadata_dict(
            node,
            remove_text=True,
            flat_metadata=self.flat_metadata,
        )

        doc["metadata"] = json.dumps(node_metadata)

        return self._index_mapping(doc, node_metadata)

    def delete(self, ref_doc_id: str, **delete_kwargs: Any) -> None:
        """
        Delete documents from the AI Search Index
        with doc_id_field_key field equal to ref_doc_id.
        """
        # Locate documents to delete
        filter = f'{self._field_mapping["doc_id"]} eq \'{ref_doc_id}\''
        results = self._search_client.search(search_text="*", filter=filter)

        logger.debug(f"Searching with filter {filter}")

        docs_to_delete = []
        for result in results:
            doc = {}
            doc["id"] = result[self._field_mapping["id"]]
            logger.debug(f"Found document to delete: {doc}")
            docs_to_delete.append(doc)

        if len(docs_to_delete) > 0:
            logger.debug(f"Deleting {len(docs_to_delete)} documents")
            self._search_client.delete_documents(docs_to_delete)

    def _create_odata_filter(self, metadata_filters: MetadataFilters) -> str:
        """Generate an OData filter string using supplied metadata filters."""
        odata_filter: List[str] = []
        for f in metadata_filters.legacy_filters():
            if not isinstance(f, ExactMatchFilter):
                raise NotImplementedError(
                    "Only `ExactMatchFilter` filters are supported"
                )

            # Raise error if filtering on a metadata field that lacks a mapping to
            # an index field
            metadata_mapping = self._metadata_to_index_field_map.get(f.key)

            if not metadata_mapping:
                raise ValueError(
                    f"Metadata field '{f.key}' is missing a mapping to an index field, "
                    "provide entry in 'filterable_metadata_field_keys' for this "
                    "vector store"
                )

            index_field = metadata_mapping[0]

            if len(odata_filter) > 0:
                odata_filter.append(" and ")
            if isinstance(f.value, str):
                escaped_value = "".join([("''" if s == "'" else s) for s in f.value])
                odata_filter.append(f"{index_field} eq '{escaped_value}'")
            else:
                odata_filter.append(f"{index_field} eq {f.value}")

        odata_expr = "".join(odata_filter)

        logger.info(f"Odata filter: {odata_expr}")

        return odata_expr

    def query(self, query: VectorStoreQuery, **kwargs: Any) -> VectorStoreQueryResult:
        odata_filter = None
        if query.filters is not None:
            odata_filter = self._create_odata_filter(query.filters)
        azure_query_result_search: AzureQueryResultSearchBase = (
            AzureQueryResultSearchDefault(
                query, self._field_mapping, odata_filter, self._search_client
            )
        )
        if query.mode == VectorStoreQueryMode.SPARSE:
            azure_query_result_search = AzureQueryResultSearchSparse(
                query, self._field_mapping, odata_filter, self._search_client
            )
        elif query.mode == VectorStoreQueryMode.HYBRID:
            azure_query_result_search = AzureQueryResultSearchHybrid(
                query, self._field_mapping, odata_filter, self._search_client
            )
        elif query.mode == VectorStoreQueryMode.SEMANTIC_HYBRID:
            azure_query_result_search = AzureQueryResultSearchSemanticHybrid(
                query, self._field_mapping, odata_filter, self._search_client
            )
        return azure_query_result_search.search()


class AzureQueryResultSearchBase:
    def __init__(
        self,
        query: VectorStoreQuery,
        field_mapping: Dict[str, str],
        odata_filter: Optional[str],
        search_client: Any,
    ) -> None:
        self._query = query
        self._field_mapping = field_mapping
        self._odata_filter = odata_filter
        self._search_client = search_client

    @property
    def _select_fields(self) -> List[str]:
        return [
            self._field_mapping["id"],
            self._field_mapping["chunk"],
            self._field_mapping["metadata"],
            self._field_mapping["doc_id"],
        ]

    def _create_search_query(self) -> str:
        return "*"

    def _create_query_vector(self) -> Optional[List[Any]]:
        return None

    def _create_query_result(
        self, search_query: str, vectors: Optional[List[Any]]
    ) -> VectorStoreQueryResult:
        results = self._search_client.search(
            search_text=search_query,
            vector_queries=vectors,
            top=self._query.similarity_top_k,
            select=self._select_fields,
            filter=self._odata_filter,
        )

        id_result = []
        node_result = []
        score_result = []
        for result in results:
            node_id = result[self._field_mapping["id"]]
            metadata = json.loads(result[self._field_mapping["metadata"]])
            score = result["@search.score"]
            chunk = result[self._field_mapping["chunk"]]

            try:
                node = metadata_dict_to_node(metadata)
                node.set_content(chunk)
            except Exception:
                # NOTE: deprecated legacy logic for backward compatibility
                metadata, node_info, relationships = legacy_metadata_dict_to_node(
                    metadata
                )

                node = TextNode(
                    text=chunk,
                    id_=node_id,
                    metadata=metadata,
                    start_char_idx=node_info.get("start", None),
                    end_char_idx=node_info.get("end", None),
                    relationships=relationships,
                )

            logger.debug(f"Retrieved node id {node_id} with node data of {node}")

            id_result.append(node_id)
            node_result.append(node)
            score_result.append(score)

        logger.debug(
            f"Search query '{search_query}' returned {len(id_result)} results."
        )

        return VectorStoreQueryResult(
            nodes=node_result, similarities=score_result, ids=id_result
        )

    def search(self) -> VectorStoreQueryResult:
        search_query = self._create_search_query()
        vectors = self._create_query_vector()
        return self._create_query_result(search_query, vectors)


class AzureQueryResultSearchDefault(AzureQueryResultSearchBase):
    def _create_query_vector(self) -> Optional[List[Any]]:
        """Query vector store."""
        from azure.search.documents.models import VectorizedQuery

        if not self._query.query_embedding:
            raise ValueError("Query missing embedding")

        vectorized_query = VectorizedQuery(
            vector=self._query.query_embedding,
            k_nearest_neighbors=self._query.similarity_top_k,
            fields=self._field_mapping["embedding"],
        )
        vector_queries = [vectorized_query]
        logger.info("Vector search with supplied embedding")
        return vector_queries


class AzureQueryResultSearchSparse(AzureQueryResultSearchBase):
    def _create_search_query(self) -> str:
        if self._query.query_str is None:
            raise ValueError("Query missing query string")

        search_query = self._query.query_str

        logger.info(f"Hybrid search with search text: {search_query}")
        return search_query


class AzureQueryResultSearchHybrid(
    AzureQueryResultSearchDefault, AzureQueryResultSearchSparse
):
    def _create_query_vector(self) -> Optional[List[Any]]:
        return AzureQueryResultSearchDefault._create_query_vector(self)

    def _create_search_query(self) -> str:
        return AzureQueryResultSearchSparse._create_search_query(self)


class AzureQueryResultSearchSemanticHybrid(AzureQueryResultSearchHybrid):
    def _create_query_vector(self) -> Optional[List[Any]]:
        """Query vector store."""
        from azure.search.documents.models import VectorizedQuery

        if not self._query.query_embedding:
            raise ValueError("Query missing embedding")
        # k is set to 50 to align with the number of accept document in azure semantic reranking model.
        # https://learn.microsoft.com/azure/search/semantic-search-overview
        vectorized_query = VectorizedQuery(
            vector=self._query.query_embedding,
            k_nearest_neighbors=50,
            fields=self._field_mapping["embedding"],
        )
        vector_queries = [vectorized_query]
        logger.info("Vector search with supplied embedding")
        return vector_queries

    def _create_query_result(
        self, search_query: str, vector_queries: Optional[List[Any]]
    ) -> VectorStoreQueryResult:
        results = self._search_client.search(
            search_text=search_query,
            vector_queries=vector_queries,
            top=self._query.similarity_top_k,
            select=self._select_fields,
            filter=self._odata_filter,
            query_type="semantic",
            semantic_configuration_name="mySemanticConfig",
        )

        id_result = []
        node_result = []
        score_result = []
        for result in results:
            node_id = result[self._field_mapping["id"]]
            metadata = json.loads(result[self._field_mapping["metadata"]])
            # use reranker_score instead of score
            score = result["@search.reranker_score"]
            chunk = result[self._field_mapping["chunk"]]

            try:
                node = metadata_dict_to_node(metadata)
                node.set_content(chunk)
            except Exception:
                # NOTE: deprecated legacy logic for backward compatibility
                metadata, node_info, relationships = legacy_metadata_dict_to_node(
                    metadata
                )

                node = TextNode(
                    text=chunk,
                    id_=node_id,
                    metadata=metadata,
                    start_char_idx=node_info.get("start", None),
                    end_char_idx=node_info.get("end", None),
                    relationships=relationships,
                )

            logger.debug(f"Retrieved node id {node_id} with node data of {node}")

            id_result.append(node_id)
            node_result.append(node)
            score_result.append(score)

        logger.debug(
            f"Search query '{search_query}' returned {len(id_result)} results."
        )

        return VectorStoreQueryResult(
            nodes=node_result, similarities=score_result, ids=id_result
        )


CognitiveSearchVectorStore = AzureAISearchVectorStore<|MERGE_RESOLUTION|>--- conflicted
+++ resolved
@@ -337,20 +337,8 @@
                 "Only 'exhaustiveKnn' and 'hnsw' are supported for vector_algorithm_type"
             )
 
-<<<<<<< HEAD
         self._language_analyzer = language_analyzer
-=======
-        if vector_algorithm_type == "exhaustiveKnn":
-            self.vector_profile_name = "myExhaustiveKnnProfile"
-        elif vector_algorithm_type == "hnsw":
-            self.vector_profile_name = "myHnswProfile"
-        else:
-            raise ValueError(
-                "Only 'exhaustiveKnn' and 'hnsw' are supported for vector_algorithm_type"
-            )
-
-        self.language_analyzer = language_analyzer
->>>>>>> 827feb1a
+
         # Validate search_or_index_client
         if search_or_index_client is not None:
             if isinstance(search_or_index_client, SearchIndexClient):
