import os
import shutil
from typing import TypedDict
from typing import (
    Any,
    Callable,
    Dict,
    List,
    Optional,
    Sequence,
    Union,
    TYPE_CHECKING,
    Tuple,
)
from collections import defaultdict
from datetime import datetime

<<<<<<< HEAD
from llama_index.callbacks.base import BaseCallbackHandler
from llama_index.callbacks.token_counting import get_llm_token_counts
=======
from llama_index.callbacks.base_handler import BaseCallbackHandler
>>>>>>> 99b32229
from llama_index.callbacks.schema import (
    CBEvent,
    CBEventType,
    EventPayload,
    TIMESTAMP_FORMAT,
)
from llama_index.utils import globals_helper

if TYPE_CHECKING:
    from wandb.sdk.data_types import trace_tree
    from wandb import Settings as WBSettings
    from llama_index.storage.storage_context import StorageContext

    from llama_index import (
        ComposableGraph,
        GPTKeywordTableIndex,
        GPTSimpleKeywordTableIndex,
        GPTRAKEKeywordTableIndex,
        GPTListIndex,
        GPTEmptyIndex,
        GPTTreeIndex,
        GPTVectorStoreIndex,
        GPTSQLStructStoreIndex,
    )

    IndexType = Union[
        ComposableGraph,
        GPTKeywordTableIndex,
        GPTSimpleKeywordTableIndex,
        GPTRAKEKeywordTableIndex,
        GPTListIndex,
        GPTEmptyIndex,
        GPTTreeIndex,
        GPTVectorStoreIndex,
        GPTSQLStructStoreIndex,
    ]


# remove this class
class WandbRunArgs(TypedDict):
    job_type: Optional[str]
    dir: Optional[str]
    config: Union[Dict, str, None]
    project: Optional[str]
    entity: Optional[str]
    reinit: Optional[bool]
    tags: Optional[Sequence]
    group: Optional[str]
    name: Optional[str]
    notes: Optional[str]
    magic: Optional[Union[dict, str, bool]]
    config_exclude_keys: Optional[List[str]]
    config_include_keys: Optional[List[str]]
    anonymous: Optional[str]
    mode: Optional[str]
    allow_val_change: Optional[bool]
    resume: Optional[Union[bool, str]]
    force: Optional[bool]
    tensorboard: Optional[bool]
    sync_tensorboard: Optional[bool]
    monitor_gym: Optional[bool]
    save_code: Optional[bool]
    id: Optional[str]
    settings: Union["WBSettings", Dict[str, Any], None]


class WandbCallbackHandler(BaseCallbackHandler):
    """Callback handler that logs events to wandb.

    NOTE: this is a beta feature. The usage within our codebase, and the interface
    may change.

    Use the `WandbCallbackHandler` to log trace events to wandb. This handler is
    useful for debugging and visualizing the trace events. It captures the payload of
    the events and logs them to wandb. The handler also tracks the start and end of
    events. This is particularly useful for debugging your LLM calls.

    The `WandbCallbackHandler` can also be used to log the indices and graphs to wandb
    using the `persist_index` method. This will save the indexes as artifacts in wandb.
    The `load_storage_context` method can be used to load the indexes from wandb
    artifacts. This method will return a `StorageContext` object that can be used to
    build the index, using `load_index_from_storage`, `load_indices_from_storage` or
    `load_graph_from_storage` functions.


    Args:
        event_starts_to_ignore (Optional[List[CBEventType]]): list of event types to
            ignore when tracking event starts.
        event_ends_to_ignore (Optional[List[CBEventType]]): list of event types to
            ignore when tracking event ends.
    """

    def __init__(
        self,
        run_args: Optional[WandbRunArgs] = None,
        tokenizer: Optional[Callable[[str], List]] = None,
        event_starts_to_ignore: Optional[List[CBEventType]] = None,
        event_ends_to_ignore: Optional[List[CBEventType]] = None,
    ) -> None:
        try:
            import wandb
            from wandb.sdk.data_types import trace_tree

            self._wandb = wandb
            self._trace_tree = trace_tree
        except ImportError:
            raise ImportError(
                "WandbCallbackHandler requires wandb. "
                "Please install it with `pip install wandb`."
            )

        from llama_index import (
            ComposableGraph,
            GPTKeywordTableIndex,
            GPTSimpleKeywordTableIndex,
            GPTRAKEKeywordTableIndex,
            GPTListIndex,
            GPTEmptyIndex,
            GPTTreeIndex,
            GPTVectorStoreIndex,
            GPTSQLStructStoreIndex,
        )

        self._IndexType = (
            ComposableGraph,
            GPTKeywordTableIndex,
            GPTSimpleKeywordTableIndex,
            GPTRAKEKeywordTableIndex,
            GPTListIndex,
            GPTEmptyIndex,
            GPTTreeIndex,
            GPTVectorStoreIndex,
            GPTSQLStructStoreIndex,
        )

        self._run_args = run_args
        # Check if a W&B run is already initialized; if not, initialize one
        self._ensure_run(should_print_url=(self._wandb.run is None))

        self._event_pairs_by_id: Dict[str, List[CBEvent]] = defaultdict(list)
        self._cur_trace_id: Optional[str] = None
        self._trace_map: Dict[str, List[str]] = defaultdict(list)

        self.tokenizer = tokenizer or globals_helper.tokenizer
        event_starts_to_ignore = (
            event_starts_to_ignore if event_starts_to_ignore else []
        )
        event_ends_to_ignore = event_ends_to_ignore if event_ends_to_ignore else []
        super().__init__(
            event_starts_to_ignore=event_starts_to_ignore,
            event_ends_to_ignore=event_ends_to_ignore,
        )

    def on_event_start(
        self,
        event_type: CBEventType,
        payload: Optional[Dict[str, Any]] = None,
        event_id: str = "",
        **kwargs: Any,
    ) -> str:
        """Store event start data by event type.

        Args:
            event_type (CBEventType): event type to store.
            payload (Optional[Dict[str, Any]]): payload to store.
            event_id (str): event id to store.

        """
        event = CBEvent(event_type, payload=payload, id_=event_id)
        self._event_pairs_by_id[event.id_].append(event)
        return event.id_

    def on_event_end(
        self,
        event_type: CBEventType,
        payload: Optional[Dict[str, Any]] = None,
        event_id: str = "",
        **kwargs: Any,
    ) -> None:
        """Store event end data by event type.

        Args:
            event_type (CBEventType): event type to store.
            payload (Optional[Dict[str, Any]]): payload to store.
            event_id (str): event id to store.

        """
        event = CBEvent(event_type, payload=payload, id_=event_id)
        self._event_pairs_by_id[event.id_].append(event)
        self._trace_map = defaultdict(list)

    def start_trace(self, trace_id: Optional[str] = None) -> None:
        """Launch a trace."""
        self._trace_map = defaultdict(list)
        self._cur_trace_id = trace_id
        self._start_time = datetime.now()

    def end_trace(
        self,
        trace_id: Optional[str] = None,
        trace_map: Optional[Dict[str, List[str]]] = None,
    ) -> None:
        # Ensure W&B run is initialized
        self._ensure_run()

        self._trace_map = trace_map or defaultdict(list)
        self._end_time = datetime.now()

        # Log the trace map to wandb
        # We can control what trace ids we want to log here.
        self.log_trace_tree()

        # TODO (ayulockin): Log the LLM token counts to wandb when weave is ready

    def log_trace_tree(self) -> None:
        """Log the trace tree to wandb."""
        try:
            child_nodes = self._trace_map["root"]
            root_span = self._convert_event_pair_to_wb_span(
                self._event_pairs_by_id[child_nodes[0]],
                trace_id=self._cur_trace_id if len(child_nodes) > 1 else None,
            )

            if len(child_nodes) == 1:
                child_nodes = self._trace_map[child_nodes[0]]
                root_span = self._build_trace_tree(child_nodes, root_span)
            else:
                root_span = self._build_trace_tree(child_nodes, root_span)
            if root_span:
                root_trace = self._trace_tree.WBTraceTree(root_span)
                if self._wandb.run:
                    self._wandb.run.log({"trace": root_trace})
                self._wandb.termlog("Logged trace tree to W&B.")
        except:  # noqa
            # Silently ignore errors to not break user code
            pass

    def persist_index(
        self, index: "IndexType", index_name: str, persist_dir: Union[str, None] = None
    ) -> None:
        """Upload an index to wandb as an artifact. You can learn more about W&B
        artifacts here: https://docs.wandb.ai/guides/artifacts.

        For the `ComposableGraph` index, the root id is stored as artifact metadata.

        Args:
            index (IndexType): index to upload.
            index_name (str): name of the index. This will be used as the artifact name.
            persist_dir (Union[str, None]): directory to persist the index. If None, a
                temporary directory will be created and used.

        """
        if persist_dir is None:
            persist_dir = f"{self._wandb.run.dir}/storage"  # type: ignore
            _default_persist_dir = True
        if not os.path.exists(persist_dir):
            os.makedirs(persist_dir)

        if isinstance(index, self._IndexType):
            try:
                index.storage_context.persist(persist_dir)  # type: ignore

                metadata = None
                # For the `ComposableGraph` index, store the root id as metadata
                if isinstance(index, self._IndexType[0]):
                    root_id = index.root_id
                    metadata = {"root_id": root_id}

                self._upload_index_as_wb_artifact(persist_dir, index_name, metadata)
            except Exception as e:
                # Silently ignore errors to not break user code
                self._print_upload_index_fail_message(e)

        # clear the default storage dir
        if _default_persist_dir:
            shutil.rmtree(persist_dir, ignore_errors=True)

    def load_storage_context(
        self, artifact_url: str, index_download_dir: Union[str, None] = None
    ) -> "StorageContext":
        """Download an index from wandb and return a storage context.

        Use this storage context to load the index into memory using
        `load_index_from_storage`, `load_indices_from_storage` or
        `load_graph_from_storage` functions.

        Args:
            artifact_url (str): url of the artifact to download. The artifact url will
                be of the form: `entity/project/index_name:version` and can be found in
                the W&B UI.
            index_download_dir (Union[str, None]): directory to download the index to.
        """
        from llama_index.storage.storage_context import StorageContext

        artifact = self._wandb.use_artifact(artifact_url, type="storage_context")
        artifact_dir = artifact.download(root=index_download_dir)

        storage_context = StorageContext.from_defaults(persist_dir=artifact_dir)
        return storage_context

    def _upload_index_as_wb_artifact(
        self, dir_path: str, artifact_name: str, metadata: Optional[Dict]
    ) -> None:
        """Utility function to upload a dir to W&B as an artifact."""
        artifact = self._wandb.Artifact(artifact_name, type="storage_context")

        if metadata:
            artifact.metadata = metadata

        artifact.add_dir(dir_path)
        self._wandb.run.log_artifact(artifact)  # type: ignore

    def _build_trace_tree(
        self, events: List[str], span: "trace_tree.Span"
    ) -> "trace_tree.Span":
        """Build the trace tree from the trace map."""
        for child_event in events:
            child_span = self._convert_event_pair_to_wb_span(
                self._event_pairs_by_id[child_event]
            )
            child_span = self._build_trace_tree(
                self._trace_map[child_event], child_span
            )
            span.add_child_span(child_span)

        return span

    def _convert_event_pair_to_wb_span(
        self,
        event_pair: List[CBEvent],
        trace_id: Optional[str] = None,
    ) -> "trace_tree.Span":
        """Convert a pair of events to a wandb trace tree span."""
        start_time_ms, end_time_ms = self._get_time_in_ms(event_pair)

        if trace_id is None:
            event_type = event_pair[0].event_type
            span_kind = self._map_event_type_to_span_kind(event_type)
        else:
            event_type = trace_id  # type: ignore
            span_kind = None

        wb_span = self._trace_tree.Span(
            name=f"{event_type}",
            span_kind=span_kind,
            start_time_ms=start_time_ms,
            end_time_ms=end_time_ms,
        )

        inputs, outputs, wb_span = self._add_payload_to_span(wb_span, event_pair)
        wb_span.add_named_result(inputs=inputs, outputs=outputs)  # type: ignore

        return wb_span

    def _map_event_type_to_span_kind(
        self, event_type: CBEventType
    ) -> Union[None, "trace_tree.SpanKind"]:
        """Map a CBEventType to a wandb trace tree SpanKind."""
        if event_type == CBEventType.CHUNKING:
            span_kind = None
        elif event_type == CBEventType.NODE_PARSING:
            span_kind = None
        elif event_type == CBEventType.EMBEDDING:
            # TODO: add span kind for EMBEDDING when it's available
            span_kind = None
        elif event_type == CBEventType.LLM:
            span_kind = self._trace_tree.SpanKind.LLM
        elif event_type == CBEventType.QUERY:
            span_kind = self._trace_tree.SpanKind.AGENT
        elif event_type == CBEventType.RETRIEVE:
            span_kind = self._trace_tree.SpanKind.TOOL
        elif event_type == CBEventType.SYNTHESIZE:
            span_kind = self._trace_tree.SpanKind.CHAIN
        elif event_type == CBEventType.TREE:
            span_kind = self._trace_tree.SpanKind.CHAIN
        elif event_type == CBEventType.SUB_QUESTION:
            span_kind = self._trace_tree.SpanKind.CHAIN
        else:
            raise ValueError(f"Unknown event type: {event_type}")

        return span_kind

    def _add_payload_to_span(
        self, span: "trace_tree.Span", event_pair: List[CBEvent]
    ) -> Tuple[Optional[Dict[str, Any]], Optional[Dict[str, Any]], "trace_tree.Span"]:
        """Add the event's payload to the span."""
        assert len(event_pair) == 2
        event_type = event_pair[0].event_type
        inputs = None
        outputs = None

        if event_type == CBEventType.NODE_PARSING:
            # TODO: disabled full detailed inputs/outputs due to UI lag
            inputs, outputs = self._handle_node_parsing_payload(event_pair)
        elif event_type == CBEventType.LLM:
            inputs, outputs, span = self._handle_llm_payload(event_pair, span)
        elif event_type == CBEventType.QUERY:
            inputs, outputs = self._handle_query_payload(event_pair)
        elif event_type == CBEventType.EMBEDDING:
            inputs, outputs = self._handle_embedding_payload(event_pair)

        return inputs, outputs, span

    def _handle_node_parsing_payload(
        self, event_pair: List[CBEvent]
    ) -> Tuple[Dict[str, Any], Dict[str, Any]]:
        """Handle the payload of a NODE_PARSING event."""
        inputs = event_pair[0].payload
        outputs = event_pair[-1].payload

        if inputs and EventPayload.DOCUMENTS in inputs:
            documents = inputs.pop(EventPayload.DOCUMENTS)
            inputs["num_documents"] = len(documents)

        if outputs and EventPayload.NODES in outputs:
            nodes = outputs.pop(EventPayload.NODES)
            outputs["num_nodes"] = len(nodes)

        return inputs or {}, outputs or {}

    def _handle_llm_payload(
        self, event_pair: List[CBEvent], span: "trace_tree.Span"
    ) -> Tuple[Dict[str, Any], Dict[str, Any], "trace_tree.Span"]:
        """Handle the payload of a LLM event."""
        inputs = event_pair[0].payload
        outputs = event_pair[-1].payload

        assert isinstance(inputs, dict) and isinstance(outputs, dict)

        # Get `original_template` from Prompt
        if EventPayload.PROMPT in inputs:
            inputs[EventPayload.PROMPT] = inputs[EventPayload.PROMPT].original_template

        # Format messages
        if EventPayload.MESSAGES in inputs:
            inputs[EventPayload.MESSAGES] = "\n".join(
                [str(x) for x in inputs[EventPayload.MESSAGES]]
            )

        token_counts = get_llm_token_counts(self.tokenizer, outputs)
        metadata = {
            "formatted_prompt_tokens_count": token_counts.prompt_token_count,
            "prediction_tokens_count": token_counts.completion_token_count,
            "total_tokens_used": token_counts.total_token_count,
        }
        span.attributes = metadata

        # Make `response` part of `outputs`
        outputs = {EventPayload.RESPONSE: outputs[EventPayload.RESPONSE]}

        return inputs, outputs, span

    def _handle_query_payload(
        self, event_pair: List[CBEvent]
    ) -> Tuple[Optional[Dict[str, Any]], Dict[str, Any]]:
        """Handle the payload of a QUERY event."""
        inputs = event_pair[0].payload
        outputs = event_pair[-1].payload

        if outputs:
            response = outputs[EventPayload.RESPONSE]

            if type(response).__name__ == "Response":
                response = response.response
            elif type(response).__name__ == "StreamingResponse":
                response = response.get_response().response
        else:
            response = " "

        outputs = {"response": response}

        return inputs, outputs

    def _handle_embedding_payload(
        self,
        event_pair: List[CBEvent],
    ) -> Tuple[Optional[Dict[str, Any]], Dict[str, Any]]:
        event_pair[0].payload
        outputs = event_pair[-1].payload

        chunks = []
        if outputs:
            chunks = outputs.get(EventPayload.CHUNKS, [])

        return {}, {"num_chunks": len(chunks)}

    def _get_time_in_ms(self, event_pair: List[CBEvent]) -> Tuple[int, int]:
        """Get the start and end time of an event pair in milliseconds."""
        start_time = datetime.strptime(event_pair[0].time, TIMESTAMP_FORMAT)
        end_time = datetime.strptime(event_pair[1].time, TIMESTAMP_FORMAT)

        start_time_in_ms = int(
            (start_time - datetime(1970, 1, 1)).total_seconds() * 1000
        )
        end_time_in_ms = int((end_time - datetime(1970, 1, 1)).total_seconds() * 1000)

        return start_time_in_ms, end_time_in_ms

    def _ensure_run(self, should_print_url: bool = False) -> None:
        """Ensures an active W&B run exists.

        If not, will start a new run with the provided run_args.
        """
        if self._wandb.run is None:
            # Make a shallow copy of the run args, so we don't modify the original
            run_args = self._run_args or {}  # type: ignore
            run_args: dict = {**run_args}  # type: ignore

            # Prefer to run in silent mode since W&B has a lot of output
            # which can be undesirable when dealing with text-based models.
            if "settings" not in run_args:  # type: ignore
                run_args["settings"] = {"silent": True}  # type: ignore

            # Start the run and add the stream table
            self._wandb.init(**run_args)
            self._wandb.run._label(repo="llama_index")  # type: ignore

            if should_print_url:
                self._print_wandb_init_message(
                    self._wandb.run.settings.run_url  # type: ignore
                )

    def _print_wandb_init_message(self, run_url: str) -> None:
        """Print a message to the terminal when W&B is initialized."""
        self._wandb.termlog(
            f"Streaming LlamaIndex events to W&B at {run_url}\n"
            "`WandbCallbackHandler` is currently in beta.\n"
            "Please report any issues to https://github.com/wandb/wandb/issues "
            "with the tag `llamaindex`."
        )

    def _print_upload_index_fail_message(self, e: Exception) -> None:
        """Print a message to the terminal when uploading the index fails."""
        self._wandb.termlog(
            f"Failed to upload index to W&B with the following error: {e}\n"
        )

    def finish(self) -> None:
        """Finish the callback handler."""
        self._wandb.finish()<|MERGE_RESOLUTION|>--- conflicted
+++ resolved
@@ -15,12 +15,8 @@
 from collections import defaultdict
 from datetime import datetime
 
-<<<<<<< HEAD
-from llama_index.callbacks.base import BaseCallbackHandler
+from llama_index.callbacks.base_handler import BaseCallbackHandler
 from llama_index.callbacks.token_counting import get_llm_token_counts
-=======
-from llama_index.callbacks.base_handler import BaseCallbackHandler
->>>>>>> 99b32229
 from llama_index.callbacks.schema import (
     CBEvent,
     CBEventType,
@@ -452,7 +448,7 @@
 
         # Get `original_template` from Prompt
         if EventPayload.PROMPT in inputs:
-            inputs[EventPayload.PROMPT] = inputs[EventPayload.PROMPT].original_template
+            inputs[EventPayload.PROMPT] = inputs[EventPayload.PROMPT]
 
         # Format messages
         if EventPayload.MESSAGES in inputs:
