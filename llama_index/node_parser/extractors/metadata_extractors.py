--- conflicted
+++ resolved
@@ -22,28 +22,20 @@
 import json
 from abc import abstractmethod
 from functools import reduce
-<<<<<<< HEAD
 from copy import deepcopy
-=======
 from typing import Any, Callable, Dict, List, Optional, Sequence, cast
 
 try:
     from pydantic.v1 import Field, PrivateAttr
 except ImportError:
     from pydantic import Field, PrivateAttr
->>>>>>> a5f5fa09
 
 from llama_index.llm_predictor.base import BaseLLMPredictor, LLMPredictor
 from llama_index.llms.base import LLM
 from llama_index.node_parser.interface import BaseExtractor
-<<<<<<< HEAD
-from llama_index.prompts.base import Prompt
+from llama_index.prompts import PromptTemplate
 from llama_index.schema import BaseNode, TextNode, MetadataMode
 from llama_index.utils import get_tqdm_iterable
-=======
-from llama_index.prompts import PromptTemplate
-from llama_index.schema import BaseNode, TextNode
->>>>>>> a5f5fa09
 
 
 class MetadataFeatureExtractor(BaseExtractor):
@@ -367,23 +359,9 @@
                 continue
 
             context_str = node.get_content(metadata_mode=self.metadata_mode)
-            prompt = Prompt(template=self.prompt_template)
+            prompt = PromptTemplate(template=self.prompt_template)
             questions = self.llm_predictor.predict(
-<<<<<<< HEAD
                 prompt, num_questions=self.questions, context_str=context_str
-=======
-                PromptTemplate(
-                    template=self.prompt_template
-                    or f"""\
-{{context_str}}. Given the contextual information, \
-generate {self.questions} questions this document can provide \
-specific answers to which are unlikely to be found elsewhere: \
-"""
-                ),
-                context_str=f"""\
-metadata: {json.dumps(node.metadata, ensure_ascii=False)} \
-content: {cast(TextNode, node).text}""",
->>>>>>> a5f5fa09
             )
 
             #             # Extract the title from the first node
@@ -467,7 +445,6 @@
     def extract(self, nodes: Sequence[BaseNode]) -> List[Dict]:
         if not all([isinstance(node, TextNode) for node in nodes]):
             raise ValueError("Only `TextNode` is allowed for `Summary` extractor")
-<<<<<<< HEAD
         nodes_queue = get_tqdm_iterable(
             nodes, self.show_progress, "Extracting summaries"
         )
@@ -475,14 +452,8 @@
         for node in nodes_queue:
             node_context = cast(TextNode, node).get_content(mode="all")
             summary = self.llm_predictor.predict(
-                Prompt(template=self.prompt_template),
+                PromptTemplate(template=self.prompt_template),
                 context_str=node_context,
-=======
-        node_summaries = [
-            self.llm_predictor.predict(
-                PromptTemplate(template=self.prompt_template),
-                context_str=cast(TextNode, node).text,
->>>>>>> a5f5fa09
             ).strip()
             node_summaries.append(summary)
 
