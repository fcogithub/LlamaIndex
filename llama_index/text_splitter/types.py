"""Text splitter implementations."""
<<<<<<< HEAD
from abc import abstractmethod, ABC
from typing import List

from llama_index.schema import BaseComponent
=======
from abc import ABC, abstractmethod
from typing import List

try:
    from pydantic.v1 import BaseModel
except ImportError:
    from pydantic import BaseModel

>>>>>>> 9c6bd9f5


class TextSplitter(ABC, BaseComponent):
    class Config:
        arbitrary_types_allowed = True

    @abstractmethod
    def split_text(self, text: str) -> List[str]:
        ...


class MetadataAwareTextSplitter(TextSplitter):
    @abstractmethod
    def split_text_metadata_aware(self, text: str, metadata_str: str) -> List[str]:
        ...<|MERGE_RESOLUTION|>--- conflicted
+++ resolved
@@ -1,19 +1,8 @@
 """Text splitter implementations."""
-<<<<<<< HEAD
-from abc import abstractmethod, ABC
+from abc import ABC, abstractmethod
 from typing import List
 
 from llama_index.schema import BaseComponent
-=======
-from abc import ABC, abstractmethod
-from typing import List
-
-try:
-    from pydantic.v1 import BaseModel
-except ImportError:
-    from pydantic import BaseModel
-
->>>>>>> 9c6bd9f5
 
 
 class TextSplitter(ABC, BaseComponent):
