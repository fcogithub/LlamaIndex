from __future__ import annotations

from typing import Any, Optional, Tuple, cast

<<<<<<< HEAD
try:
    from pydantic.v1 import Field, PrivateAttr
except ImportError:
    from pydantic import Field, PrivateAttr

from llama_index import Prompt
=======
from llama_index.prompts import BasePromptTemplate
>>>>>>> 26881b49
from llama_index.callbacks import CallbackManager
from llama_index.callbacks.schema import CBEventType, EventPayload
from llama_index.llm_predictor.base import LLM, BaseLLMPredictor, LLMMetadata
from llama_index.llm_predictor.vellum.exceptions import VellumGenerateException
from llama_index.llm_predictor.vellum.prompt_registry import VellumPromptRegistry
from llama_index.llm_predictor.vellum.types import (
    VellumCompiledPrompt,
    VellumRegisteredPrompt,
)
from llama_index.types import TokenAsyncGen, TokenGen


class VellumPredictor(BaseLLMPredictor):
    callback_manager: CallbackManager = Field(
        default_factory=CallbackManager, exclude=True
    )

    _vellum_client: Any = PrivateAttr()
    _async_vellum_client = PrivateAttr()
    _prompt_registry: Any = PrivateAttr()

    class Config:
        arbitrary_types_allowed = True

    def __init__(
        self,
        vellum_api_key: str,
        callback_manager: Optional[CallbackManager] = None,
    ) -> None:
        import_err_msg = (
            "`vellum` package not found, please run `pip install vellum-ai`"
        )
        try:
            from vellum.client import AsyncVellum, Vellum  # noqa: F401
        except ImportError:
            raise ImportError(import_err_msg)

        callback_manager = callback_manager or CallbackManager([])

        # Vellum-specific
        self._vellum_client = Vellum(api_key=vellum_api_key)
        self._async_vellum_client = AsyncVellum(api_key=vellum_api_key)
        self._prompt_registry = VellumPromptRegistry(vellum_api_key=vellum_api_key)

        super().__init__(callback_manager=callback_manager)

    @property
    def metadata(self) -> LLMMetadata:
        """Get LLM metadata."""

        # Note: We use default values here, but ideally we would retrieve this metadata
        # via Vellum's API based on the LLM that backs the registered prompt's
        # deployment. This is not currently possible, so we use default values.
        return LLMMetadata()

    @property
    def llm(self) -> LLM:
        """Get the LLM."""
        raise NotImplementedError("Vellum does not expose the LLM.")

    def predict(self, prompt: BasePromptTemplate, **prompt_args: Any) -> str:
        """Predict the answer to a query."""

        from vellum import GenerateRequest

        registered_prompt, compiled_prompt, event_id = self._prepare_generate_call(
            prompt, **prompt_args
        )

        input_values = {
            **prompt.kwargs,
            **prompt_args,
        }
        result = self._vellum_client.generate(
            deployment_id=registered_prompt.deployment_id,
            requests=[GenerateRequest(input_values=input_values)],
        )

        completion_text = self._process_generate_response(
            result, compiled_prompt, event_id
        )

        return completion_text

    def stream(self, prompt: BasePromptTemplate, **prompt_args: Any) -> TokenGen:
        """Stream the answer to a query."""

        from vellum import GenerateRequest, GenerateStreamResult

        registered_prompt, compiled_prompt, event_id = self._prepare_generate_call(
            prompt, **prompt_args
        )

        input_values = {
            **prompt.kwargs,
            **prompt_args,
        }
        responses = self._vellum_client.generate_stream(
            deployment_id=registered_prompt.deployment_id,
            requests=[GenerateRequest(input_values=input_values)],
        )

        def text_generator() -> TokenGen:
            complete_text = ""

            while True:
                try:
                    stream_response = next(responses)
                except StopIteration:
                    self.callback_manager.on_event_end(
                        CBEventType.LLM,
                        payload={
                            EventPayload.RESPONSE: complete_text,
                            EventPayload.PROMPT: compiled_prompt.text,
                        },
                        event_id=event_id,
                    )
                    break

                result: GenerateStreamResult = stream_response.delta

                if result.error:
                    raise VellumGenerateException(result.error.message)
                elif not result.data:
                    raise VellumGenerateException(
                        "Unknown error occurred while generating"
                    )

                completion_text_delta = result.data.completion.text
                complete_text += completion_text_delta

                yield completion_text_delta

        return text_generator()

    async def apredict(self, prompt: BasePromptTemplate, **prompt_args: Any) -> str:
        """Asynchronously predict the answer to a query."""

        from vellum import GenerateRequest

        registered_prompt, compiled_prompt, event_id = self._prepare_generate_call(
            prompt, **prompt_args
        )

        input_values = {
            **prompt.kwargs,
            **prompt_args,
        }
        result = await self._async_vellum_client.generate(
            deployment_id=registered_prompt.deployment_id,
            requests=[GenerateRequest(input_values=input_values)],
        )

        completion_text = self._process_generate_response(
            result, compiled_prompt, event_id
        )

        return completion_text

    async def astream(
        self, prompt: BasePromptTemplate, **prompt_args: Any
    ) -> TokenAsyncGen:
        async def gen() -> TokenAsyncGen:
            for token in self.stream(prompt, **prompt_args):
                yield token

        # NOTE: convert generator to async generator
        return gen()

    def _prepare_generate_call(
        self, prompt: BasePromptTemplate, **prompt_args: Any
    ) -> Tuple[VellumRegisteredPrompt, VellumCompiledPrompt, str]:
        """Prepare a generate call."""

        registered_prompt = self._prompt_registry.from_prompt(prompt)
        compiled_prompt = self._prompt_registry.get_compiled_prompt(
            registered_prompt, prompt_args
        )

        cb_payload = {
            **prompt_args,
            "deployment_id": registered_prompt.deployment_id,
            "model_version_id": registered_prompt.model_version_id,
        }
        event_id = self.callback_manager.on_event_start(
            CBEventType.LLM,
            payload=cb_payload,
        )
        return registered_prompt, compiled_prompt, event_id

    def _process_generate_response(
        self,
        result: Any,
        compiled_prompt: VellumCompiledPrompt,
        event_id: str,
    ) -> str:
        """Process the response from a generate call."""

        from vellum import GenerateResponse

        result = cast(GenerateResponse, result)

        completion_text = result.text

        self.callback_manager.on_event_end(
            CBEventType.LLM,
            payload={
                EventPayload.RESPONSE: completion_text,
                EventPayload.PROMPT: compiled_prompt.text,
            },
            event_id=event_id,
        )

        return completion_text<|MERGE_RESOLUTION|>--- conflicted
+++ resolved
@@ -2,16 +2,12 @@
 
 from typing import Any, Optional, Tuple, cast
 
-<<<<<<< HEAD
 try:
     from pydantic.v1 import Field, PrivateAttr
 except ImportError:
     from pydantic import Field, PrivateAttr
 
-from llama_index import Prompt
-=======
 from llama_index.prompts import BasePromptTemplate
->>>>>>> 26881b49
 from llama_index.callbacks import CallbackManager
 from llama_index.callbacks.schema import CBEventType, EventPayload
 from llama_index.llm_predictor.base import LLM, BaseLLMPredictor, LLMMetadata
