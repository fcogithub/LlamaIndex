--- conflicted
+++ resolved
@@ -4,14 +4,10 @@
 from abc import abstractmethod, ABC
 from typing import Any, List, Optional
 
-<<<<<<< HEAD
-from pydantic import PrivateAttr
-=======
 try:
-    from pydantic.v1 import BaseModel, PrivateAttr
+    from pydantic.v1 import PrivateAttr
 except ImportError:
-    from pydantic import BaseModel, PrivateAttr
->>>>>>> 9c6bd9f5
+    from pydantic import PrivateAttr
 
 from llama_index.callbacks.base import CallbackManager
 from llama_index.llm_predictor.utils import (
