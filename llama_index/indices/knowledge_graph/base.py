--- conflicted
+++ resolved
@@ -64,18 +64,9 @@
             )
         )
         # allows for direct triplet initialization
-<<<<<<< HEAD
-<<<<<<< HEAD
-=======
         if triplets is not None:
             for triplet in triplets:
                 self.upsert_triplet(triplet)
->>>>>>> 49de7aa98fe74622410afde281fe2243e3a3595a
-=======
-        if triplets is not None:
-            for triplet in triplets:
-                self.upsert_triplet(triplet)
->>>>>>> c4fff091
         super().__init__(
             nodes=nodes,
             index_struct=index_struct,
