"""Keyword-table based index.

Similar to a "hash table" in concept. LlamaIndex first tries
to extract keywords from the source text, and stores the
keywords as keys per item. It similarly extracts keywords
from the query text. Then, it tries to match those keywords to
existing keywords in the table.

"""

import logging
from typing import Any, Dict, List, Optional, Sequence, Tuple
from llama_index.utils import get_tqdm_iterable

from llama_index.constants import GRAPH_STORE_KEY
from llama_index.data_structs.data_structs import KG
from llama_index.graph_stores.simple import SimpleGraphStore
from llama_index.graph_stores.types import GraphStore
from llama_index.indices.base import BaseIndex
from llama_index.indices.base_retriever import BaseRetriever
from llama_index.indices.service_context import ServiceContext
from llama_index.prompts.default_prompts import (
    DEFAULT_KG_TRIPLET_EXTRACT_PROMPT,
    DEFAULT_QUERY_KEYWORD_EXTRACT_TEMPLATE,
)
from llama_index.prompts.prompts import KnowledgeGraphPrompt
from llama_index.schema import BaseNode, MetadataMode
from llama_index.storage.docstore.types import RefDocInfo
from llama_index.storage.storage_context import StorageContext

# import registery functions


DQKET = DEFAULT_QUERY_KEYWORD_EXTRACT_TEMPLATE

logger = logging.getLogger(__name__)


class KnowledgeGraphIndex(BaseIndex[KG]):
    """Knowledge Graph Index.

    Build a KG by extracting triplets, and leveraging the KG during query-time.

    Args:
        kg_triple_extract_template (KnowledgeGraphPrompt): The prompt to use for
            extracting triplets.
        max_triplets_per_chunk (int): The maximum number of triplets to extract.
        graph_store (Optional[GraphStore]): The graph store to use.
        show_progress (bool): Whether to show tqdm progress bars. Defaults to False.

    """

    index_struct_cls = KG

    def __init__(
        self,
        nodes: Optional[Sequence[BaseNode]] = None,
        index_struct: Optional[KG] = None,
        service_context: Optional[ServiceContext] = None,
        storage_context: Optional[StorageContext] = None,
        kg_triple_extract_template: Optional[KnowledgeGraphPrompt] = None,
        max_triplets_per_chunk: int = 10,
        include_embeddings: bool = False,
        show_progress: bool = False,
        **kwargs: Any,
    ) -> None:
        """Initialize params."""
        # need to set parameters before building index in base class.
        self.include_embeddings = include_embeddings
        self.max_triplets_per_chunk = max_triplets_per_chunk
        self.kg_triple_extract_template = (
            kg_triple_extract_template or DEFAULT_KG_TRIPLET_EXTRACT_PROMPT
        )
        # NOTE: Partially format keyword extract template here.
        self.kg_triple_extract_template = (
            self.kg_triple_extract_template.partial_format(
                max_knowledge_triplets=self.max_triplets_per_chunk
            )
        )

        super().__init__(
            nodes=nodes,
            index_struct=index_struct,
            service_context=service_context,
            storage_context=storage_context,
            show_progress=show_progress,
            **kwargs,
        )

        # TODO: legacy conversion - remove in next release
        if (
            len(self.index_struct.table) > 0
            and isinstance(self.graph_store, SimpleGraphStore)
            and len(self.graph_store._data.graph_dict) == 0
        ):
            logger.warning("Upgrading previously saved KG index to new storage format.")
            self.graph_store._data.graph_dict = self.index_struct.rel_map

    @property
    def graph_store(self) -> GraphStore:
        return self._graph_store

    def as_retriever(self, **kwargs: Any) -> BaseRetriever:
        from llama_index.indices.knowledge_graph.retriever import (
            KGRetrieverMode,
            KGTableRetriever,
        )

        if len(self.index_struct.embedding_dict) > 0 and "retriever_mode" not in kwargs:
            kwargs["retriever_mode"] = KGRetrieverMode.HYBRID

        return KGTableRetriever(self, **kwargs)

    def _extract_triplets(self, text: str) -> List[Tuple[str, str, str]]:
        """Extract keywords from text."""
        response = self._service_context.llm_predictor.predict(
            self.kg_triple_extract_template,
            text=text,
        )
        return self._parse_triplet_response(response)

    @staticmethod
    def _parse_triplet_response(response: str) -> List[Tuple[str, str, str]]:
        knowledge_strs = response.strip().split("\n")
        results = []
        for text in knowledge_strs:
            if text == "" or text[0] != "(":
                # skip empty lines and non-triplets
                continue
            tokens = text[1:-1].split(",")
            if len(tokens) != 3:
                continue
            subj, pred, obj = tokens
            results.append((subj.strip(), pred.strip(), obj.strip()))
        return results

    def _build_index_from_nodes(self, nodes: Sequence[BaseNode]) -> KG:
        """Build the index from nodes."""
        # do simple concatenation
        index_struct = self.index_struct_cls()
<<<<<<< HEAD
        nodes_with_progress = get_tqdm_iterable(
            nodes, self._show_progress, "Processing nodes"
        )
        for n in nodes_with_progress:
            triplets = self._extract_triplets(n.get_text())
=======
        for n in nodes:
            triplets = self._extract_triplets(
                n.get_content(metadata_mode=MetadataMode.LLM)
            )
>>>>>>> 950e6214
            logger.debug(f"> Extracted triplets: {triplets}")
            for triplet in triplets:
                subj, _, obj = triplet
                self.upsert_triplet(triplet)
                index_struct.add_node([subj, obj], n)

            if self.include_embeddings:
                for triplet in triplets:
                    self._service_context.embed_model.queue_text_for_embedding(
                        str(triplet), str(triplet)
                    )

                embed_outputs = (
                    self._service_context.embed_model.get_queued_text_embeddings(
                        self._show_progress
                    )
                )
                for rel_text, rel_embed in zip(*embed_outputs):
                    index_struct.add_to_embedding_dict(rel_text, rel_embed)

        return index_struct

    def _insert(self, nodes: Sequence[BaseNode], **insert_kwargs: Any) -> None:
        """Insert a document."""
        for n in nodes:
            triplets = self._extract_triplets(
                n.get_content(metadata_mode=MetadataMode.LLM)
            )
            logger.debug(f"Extracted triplets: {triplets}")
            for triplet in triplets:
                subj, _, obj = triplet
                triplet_str = str(triplet)
                self.upsert_triplet(triplet)
                self._index_struct.add_node([subj, obj], n)
                if (
                    self.include_embeddings
                    and triplet_str not in self._index_struct.embedding_dict
                ):
                    rel_embedding = (
                        self._service_context.embed_model.get_text_embedding(
                            triplet_str
                        )
                    )
                    self._index_struct.add_to_embedding_dict(triplet_str, rel_embedding)

    def upsert_triplet(self, triplet: Tuple[str, str, str]) -> None:
        """Insert triplets.

        Used for manual insertion of KG triplets (in the form
        of (subject, relationship, object)).

        Args
            triplet (str): Knowledge triplet

        """
        self._graph_store.upsert_triplet(*triplet)

    def add_node(self, keywords: List[str], node: BaseNode) -> None:
        """Add node.

        Used for manual insertion of nodes (keyed by keywords).

        Args:
            keywords (List[str]): Keywords to index the node.
            node (Node): Node to be indexed.

        """
        self._index_struct.add_node(keywords, node)
        self._docstore.add_documents([node], allow_update=True)

    def upsert_triplet_and_node(
        self, triplet: Tuple[str, str, str], node: BaseNode
    ) -> None:
        """Upsert KG triplet and node.

        Calls both upsert_triplet and add_node.
        Behavior is idempotent; if Node already exists,
        only triplet will be added.

        Args:
            keywords (List[str]): Keywords to index the node.
            node (Node): Node to be indexed.

        """
        subj, _, obj = triplet
        self.upsert_triplet(triplet)
        self.add_node([subj, obj], node)

    def _delete_node(self, node_id: str, **delete_kwargs: Any) -> None:
        """Delete a node."""
        raise NotImplementedError("Delete is not supported for KG index yet.")

    @property
    def ref_doc_info(self) -> Dict[str, RefDocInfo]:
        """Retrieve a dict mapping of ingested documents and their nodes+metadata."""
        node_doc_ids_sets = list(self._index_struct.table.values())
        node_doc_ids = list(set().union(*node_doc_ids_sets))
        nodes = self.docstore.get_nodes(node_doc_ids)

        all_ref_doc_info = {}
        for node in nodes:
            ref_node = node.source_node
            if not ref_node:
                continue

            ref_doc_info = self.docstore.get_ref_doc_info(ref_node.node_id)
            if not ref_doc_info:
                continue

            all_ref_doc_info[ref_node.node_id] = ref_doc_info
        return all_ref_doc_info

    def get_networkx_graph(self, limit: int = 100) -> Any:
        """Get networkx representation of the graph structure.

        Args:
            limit (int): Number of starting nodes to be included in the graph.

        NOTE: This function requires networkx to be installed.
        NOTE: This is a beta feature.

        """
        try:
            import networkx as nx
        except ImportError:
            raise ImportError(
                "Please install networkx to visualize the graph: `pip install networkx`"
            )

        g = nx.Graph()
        # add nodes with limited number of starting nodes
        for node_name in self.index_struct.table.keys():
            if limit <= 0:
                break
            g.add_node(node_name)
            limit -= 1

        # add edges
        rel_map = self._graph_store.get_rel_map(list(g.nodes().keys()), 1)
        for keyword in rel_map.keys():
            for rel, obj in rel_map[keyword]:
                g.add_edge(keyword, obj, label=rel, title=rel)

        return g

    @property
    def query_context(self) -> Dict[str, Any]:
        return {GRAPH_STORE_KEY: self._graph_store}


# legacy
GPTKnowledgeGraphIndex = KnowledgeGraphIndex<|MERGE_RESOLUTION|>--- conflicted
+++ resolved
@@ -138,18 +138,13 @@
         """Build the index from nodes."""
         # do simple concatenation
         index_struct = self.index_struct_cls()
-<<<<<<< HEAD
         nodes_with_progress = get_tqdm_iterable(
             nodes, self._show_progress, "Processing nodes"
         )
         for n in nodes_with_progress:
-            triplets = self._extract_triplets(n.get_text())
-=======
-        for n in nodes:
             triplets = self._extract_triplets(
                 n.get_content(metadata_mode=MetadataMode.LLM)
             )
->>>>>>> 950e6214
             logger.debug(f"> Extracted triplets: {triplets}")
             for triplet in triplets:
                 subj, _, obj = triplet
