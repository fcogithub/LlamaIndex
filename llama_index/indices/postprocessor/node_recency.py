--- conflicted
+++ resolved
@@ -1,28 +1,20 @@
 """Node recency post-processor."""
-<<<<<<< HEAD
-
+
+from datetime import datetime
+
+from pydantic import Field, validator, root_validator
+
+from typing import Optional, List, Set, Dict
+import pandas as pd
+import numpy as np
+
+from llama_index.storage.storage_context import StorageContext
 from llama_index.indices.postprocessor.node import BasePydanticNodePostprocessor
 from llama_index.indices.query.schema import QueryBundle
 from llama_index.indices.service_context import ServiceContext
-from llama_index.data_structs.node import NodeWithScore
-from pydantic import Field, validator
-=======
-from pydantic import Field
->>>>>>> 655043ab
-from typing import Optional, List, Set
-import pandas as pd
-import numpy as np
-from datetime import datetime
-<<<<<<< HEAD
-from llama_index.storage.storage_context import StorageContext
-=======
-
-from llama_index.indices.postprocessor.node import BasePydanticNodePostprocessor
-from llama_index.indices.query.schema import QueryBundle
-from llama_index.indices.service_context import ServiceContext
-from llama_index.schema import NodeWithScore, MetadataMode
-
->>>>>>> 655043ab
+from llama_index.schema import NodeWithScore, MetadataMode, NodeRelationship
+from llama_index.embeddings.base import similarity
+
 
 # NOTE: currently not being used
 # DEFAULT_INFER_RECENCY_TMPL = (
@@ -154,6 +146,14 @@
             raise ValueError(f"embedding_filter_level must be one of {allowed_values}")
         return value
 
+    @root_validator
+    def validate_storage_context_for_documents(cls, values: Dict) -> Dict:
+        embedding_filter_level = values.get("embedding_filter_level")
+        storage_context = values.get("storage_context")
+        if embedding_filter_level == "documents" and storage_context is None:
+            raise ValueError("Missing storage context.")
+        return values
+
     def postprocess_nodes(
         self,
         nodes: List[NodeWithScore],
@@ -164,47 +164,31 @@
         if query_bundle is None:
             raise ValueError("Missing query bundle in extra info.")
 
-<<<<<<< HEAD
-        # sort nodes by date in asc order
-        info_dict_attr = "extra_info" if self.in_extra_info else "node_info"
-=======
-        # query_bundle = cast(QueryBundle, metadata["query_bundle"])
-        # infer_recency_prompt = SimpleInputPrompt(self.infer_recency_tmpl)
-        # raw_pred = self.service_context.llm_predictor.predict(
-        #     prompt=infer_recency_prompt,
-        #     query_str=query_bundle.query_str,
-        # )
-        # pred = parse_recency_pred(raw_pred)
-        # # if no need to use recency post-processor, return nodes as is
-        # if not pred:
-        #     return nodes
-
         # sort nodes by date
->>>>>>> 655043ab
         node_dates = pd.to_datetime(
             [node.node.metadata[self.date_key] for node in nodes]
         )
         sorted_node_idxs = np.flip(node_dates.argsort())
         sorted_nodes: List[NodeWithScore] = [nodes[idx] for idx in sorted_node_idxs]
 
-<<<<<<< HEAD
         if self.embedding_filter_level == "documents":
-            if self.storage_context is None:
-                raise ValueError("Missing storage context.")
             sorted_doc_ids = list(
                 dict.fromkeys(
                     [
-                        node.node.ref_doc_id
+                        node.node.relationships[NodeRelationship.SOURCE].node_id
                         for node in sorted_nodes
-                        if node.node.ref_doc_id is not None
+                        if node.node.relationships[NodeRelationship.SOURCE] is not None
+                        and node.node.relationships[NodeRelationship.SOURCE].node_id
+                        is not None
                     ]
                 )
             )
+
             sorted_node_ids_for_docs: List[List[str]] = []
-            for ref_doc_id in sorted_doc_ids:
-                doc_info = self.storage_context.docstore.get_ref_doc_info(ref_doc_id)
-                if doc_info is not None and doc_info.doc_ids is not None:
-                    sorted_node_ids_for_docs.append(doc_info.doc_ids)
+            for doc_id in sorted_doc_ids:
+                doc_info = self.storage_context.docstore.get_ref_doc_info(doc_id)
+                if doc_info is not None and doc_info.node_ids is not None:
+                    sorted_node_ids_for_docs.append(doc_info.node_ids)
                 else:
                     sorted_node_ids_for_docs.append([])
 
@@ -214,10 +198,14 @@
                 for node_id in node_ids:
                     _node = self.storage_context.docstore.get_document(node_id)
                     if _node is not None:
-                        embed_model.queue_text_for_embedding(node_id, _node.get_text())
+                        embed_model.queue_text_for_embedding(
+                            _node.node_id,
+                            _node.get_content(metadata_mode=MetadataMode.EMBED),
+                        )
 
             # get the embeddings for each doc by averaging the doc node embeddings
             _, text_embeddings = embed_model.get_queued_text_embeddings()
+
             idx_offset = 0
             sorted_doc_embeddings = []
             for node_ids in sorted_node_ids_for_docs:
@@ -234,7 +222,7 @@
                 for j in range(i + 1, num_of_embeddings):
                     if sorted_doc_ids[j] in doc_ids_to_skip:
                         continue
-                    cosine_sim = np.dot(
+                    cosine_sim = similarity(
                         sorted_doc_embeddings[i], sorted_doc_embeddings[j]
                     )
                     older_doc_id = sorted_doc_ids[j]
@@ -252,72 +240,39 @@
             embed_model = self.service_context.embed_model
             for node in sorted_nodes:
                 embed_model.queue_text_for_embedding(
-                    node.node.get_doc_id(), node.node.get_text()
+                    node.node.node_id,
+                    node.node.get_content(metadata_mode=MetadataMode.EMBED),
                 )
 
             _, text_embeddings = embed_model.get_queued_text_embeddings()
             node_ids_to_skip: Set[str] = set()
             for idx, node in enumerate(sorted_nodes):
-                if node.node.get_doc_id() in node_ids_to_skip:
+                if node.node.node_id in node_ids_to_skip:
                     continue
                 # get query embedding for the "query" node
                 # NOTE: not the same as the text embedding because
                 # we want to optimize for retrieval results
 
                 query_text = self.query_embedding_tmpl.format(
-                    context_str=node.node.get_text(),
+                    context_str=node.node.get_content(metadata_mode=MetadataMode.EMBED),
                 )
                 query_embedding = embed_model.get_query_embedding(query_text)
 
                 for idx2 in range(idx + 1, len(sorted_nodes)):
-                    if sorted_nodes[idx2].node.get_doc_id() in node_ids_to_skip:
+                    if sorted_nodes[idx2].node.node_id in node_ids_to_skip:
                         continue
                     node2 = sorted_nodes[idx2]
-                    cosine_sim = np.dot(query_embedding, text_embeddings[idx2])
-                    if cosine_sim > self.similarity_cutoff:
-                        node_ids_to_skip.add(node2.node.get_doc_id())
+                    if (
+                        np.dot(query_embedding, text_embeddings[idx2])
+                        > self.similarity_cutoff
+                    ):
+                        node_ids_to_skip.add(node2.node.node_id)
+
             return [
                 node
                 for node in sorted_nodes
-                if node.node.get_doc_id() not in node_ids_to_skip
+                if node.node.node_id not in node_ids_to_skip
             ]
-=======
-        # get embeddings for each node
-        embed_model = self.service_context.embed_model
-        for node in sorted_nodes:
-            embed_model.queue_text_for_embedding(
-                node.node.node_id,
-                node.node.get_content(metadata_mode=MetadataMode.EMBED),
-            )
-
-        _, text_embeddings = embed_model.get_queued_text_embeddings()
-        node_ids_to_skip: Set[str] = set()
-        for idx, node in enumerate(sorted_nodes):
-            if node.node.node_id in node_ids_to_skip:
-                continue
-            # get query embedding for the "query" node
-            # NOTE: not the same as the text embedding because
-            # we want to optimize for retrieval results
-
-            query_text = self.query_embedding_tmpl.format(
-                context_str=node.node.get_content(metadata_mode=MetadataMode.EMBED),
-            )
-            query_embedding = embed_model.get_query_embedding(query_text)
-
-            for idx2 in range(idx + 1, len(sorted_nodes)):
-                if sorted_nodes[idx2].node.node_id in node_ids_to_skip:
-                    continue
-                node2 = sorted_nodes[idx2]
-                if (
-                    np.dot(query_embedding, text_embeddings[idx2])
-                    > self.similarity_cutoff
-                ):
-                    node_ids_to_skip.add(node2.node.node_id)
-
-        return [
-            node for node in sorted_nodes if node.node.node_id not in node_ids_to_skip
-        ]
->>>>>>> 655043ab
 
 
 class TimeWeightedPostprocessor(BasePydanticNodePostprocessor):
