"""Base index classes."""
import logging
from abc import ABC, abstractmethod
from typing import Any, Dict, Generic, List, Optional, Sequence, Type, TypeVar

from llama_index.chat_engine.types import BaseChatEngine, ChatMode
from llama_index.data_structs.data_structs import IndexStruct
from llama_index.indices.base_retriever import BaseRetriever
from llama_index.indices.query.base import BaseQueryEngine
from llama_index.indices.service_context import ServiceContext
from llama_index.schema import Document
from llama_index.schema import BaseNode
from llama_index.storage.docstore.types import BaseDocumentStore, RefDocInfo
from llama_index.storage.storage_context import StorageContext

IS = TypeVar("IS", bound=IndexStruct)
IndexType = TypeVar("IndexType", bound="BaseIndex")

logger = logging.getLogger(__name__)


class BaseIndex(Generic[IS], ABC):
    """Base LlamaIndex.

    Args:
        nodes (List[Node]): List of nodes to index
        service_context (ServiceContext): Service context container (contains
            components like LLMPredictor, PromptHelper, etc.).

    """

    index_struct_cls: Type[IS]

    def __init__(
        self,
        nodes: Optional[Sequence[BaseNode]] = None,
        index_struct: Optional[IS] = None,
        storage_context: Optional[StorageContext] = None,
        service_context: Optional[ServiceContext] = None,
        **kwargs: Any,
    ) -> None:
        """Initialize with parameters."""
        if index_struct is None and nodes is None:
            raise ValueError("One of nodes or index_struct must be provided.")
        if index_struct is not None and nodes is not None:
            raise ValueError("Only one of nodes or index_struct can be provided.")
        # This is to explicitly make sure that the old UX is not used
        if nodes is not None and len(nodes) >= 1 and not isinstance(nodes[0], BaseNode):
            if isinstance(nodes[0], Document):
                raise ValueError(
                    "The constructor now takes in a list of Node objects. "
                    "Since you are passing in a list of Document objects, "
                    "please use `from_documents` instead."
                )
            else:
                raise ValueError("nodes must be a list of Node objects.")

        self._service_context = service_context or ServiceContext.from_defaults()
        self._storage_context = storage_context or StorageContext.from_defaults()
        self._docstore = self._storage_context.docstore
        self._vector_store = self._storage_context.vector_store
        self._graph_store = self._storage_context.graph_store

        with self._service_context.callback_manager.as_trace("index_construction"):
            if index_struct is None:
                assert nodes is not None
                index_struct = self.build_index_from_nodes(nodes)
            self._index_struct = index_struct
            self._storage_context.index_store.add_index_struct(self._index_struct)

    @classmethod
    def from_documents(
        cls: Type[IndexType],
        documents: Sequence[Document],
        storage_context: Optional[StorageContext] = None,
        service_context: Optional[ServiceContext] = None,
        **kwargs: Any,
    ) -> IndexType:
        """Create index from documents.

        Args:
            documents (Optional[Sequence[BaseDocument]]): List of documents to
                build the index from.

        """
        storage_context = storage_context or StorageContext.from_defaults()
        service_context = service_context or ServiceContext.from_defaults()
        docstore = storage_context.docstore

        with service_context.callback_manager.as_trace("index_construction"):
            for doc in documents:
                docstore.set_document_hash(doc.get_doc_id(), doc.hash)
            nodes = service_context.node_parser.get_nodes_from_documents(documents)

            return cls(
                nodes=nodes,
                storage_context=storage_context,
                service_context=service_context,
                **kwargs,
            )

    @property
    def index_struct(self) -> IS:
        """Get the index struct."""
        return self._index_struct

    @property
    def index_id(self) -> str:
        """Get the index struct."""
        return self._index_struct.index_id

    def set_index_id(self, index_id: str) -> None:
        """Set the index id.

        NOTE: if you decide to set the index_id on the index_struct manually,
        you will need to explicitly call `add_index_struct` on the `index_store`
        to update the index store.

        .. code-block:: python
            index.index_struct.index_id = index_id
            index.storage_context.index_store.add_index_struct(index.index_struct)

        Args:
            index_id (str): Index id to set.

        """
        # delete the old index struct
        old_id = self._index_struct.index_id
        self._storage_context.index_store.delete_index_struct(old_id)
        # add the new index struct
        self._index_struct.index_id = index_id
        self._storage_context.index_store.add_index_struct(self._index_struct)

    @property
    def docstore(self) -> BaseDocumentStore:
        """Get the docstore corresponding to the index."""
        return self._docstore

    @property
    def service_context(self) -> ServiceContext:
        return self._service_context

    @property
    def storage_context(self) -> StorageContext:
        return self._storage_context

    @property
    def summary(self) -> str:
        return str(self._index_struct.summary)

    @summary.setter
    def summary(self, new_summary: str) -> None:
        self._index_struct.summary = new_summary
        self._storage_context.index_store.add_index_struct(self._index_struct)

    @abstractmethod
    def _build_index_from_nodes(self, nodes: Sequence[BaseNode]) -> IS:
        """Build the index from nodes."""

<<<<<<< HEAD
    def build_index_from_nodes(self, nodes: Sequence[Node]) -> IS:
=======
    @llm_token_counter("build_index_from_nodes")
    def build_index_from_nodes(self, nodes: Sequence[BaseNode]) -> IS:
>>>>>>> d9bdd8c5
        """Build the index from nodes."""
        self._docstore.add_documents(nodes, allow_update=True)
        return self._build_index_from_nodes(nodes)

    @abstractmethod
    def _insert(self, nodes: Sequence[BaseNode], **insert_kwargs: Any) -> None:
        """Index-specific logic for inserting nodes to the index struct."""

<<<<<<< HEAD
    def insert_nodes(self, nodes: Sequence[Node], **insert_kwargs: Any) -> None:
=======
    @llm_token_counter("insert")
    def insert_nodes(self, nodes: Sequence[BaseNode], **insert_kwargs: Any) -> None:
>>>>>>> d9bdd8c5
        """Insert nodes."""
        with self._service_context.callback_manager.as_trace("insert_nodes"):
            self.docstore.add_documents(nodes, allow_update=True)
            self._insert(nodes, **insert_kwargs)
            self._storage_context.index_store.add_index_struct(self._index_struct)

    def insert(self, document: Document, **insert_kwargs: Any) -> None:
        """Insert a document."""
        with self._service_context.callback_manager.as_trace("insert"):
            nodes = self.service_context.node_parser.get_nodes_from_documents(
                [document]
            )
            self.insert_nodes(nodes, **insert_kwargs)
            self.docstore.set_document_hash(document.get_doc_id(), document.hash)

    @abstractmethod
    def _delete_node(self, node_id: str, **delete_kwargs: Any) -> None:
        """Delete a node."""

    def delete_nodes(
        self,
        node_ids: List[str],
        delete_from_docstore: bool = False,
        **delete_kwargs: Any,
    ) -> None:
        """Delete a list of nodes from the index.

        Args:
            doc_ids (List[str]): A list of doc_ids from the nodes to delete

        """
        for node_id in node_ids:
            self._delete_node(node_id, **delete_kwargs)
            if delete_from_docstore:
                self.docstore.delete_document(node_id, raise_error=False)

        self._storage_context.index_store.add_index_struct(self._index_struct)

    def delete(self, doc_id: str, **delete_kwargs: Any) -> None:
        """Delete a document from the index.
        All nodes in the index related to the index will be deleted.

        Args:
            doc_id (str): A doc_id of the ingested document

        """
        logger.warning(
            "delete() is now deprecated, please refer to delete_ref_doc() to delete "
            "ingested documents+nodes or delete_nodes to delete a list of nodes."
        )
        self.delete_ref_doc(doc_id)

    def delete_ref_doc(
        self, ref_doc_id: str, delete_from_docstore: bool = False, **delete_kwargs: Any
    ) -> None:
        """Delete a document and it's nodes by using ref_doc_id."""
        ref_doc_info = self.docstore.get_ref_doc_info(ref_doc_id)
        if ref_doc_info is None:
            logger.warning(f"ref_doc_id {ref_doc_id} not found, nothing deleted.")
            return

        self.delete_nodes(
            ref_doc_info.node_ids,
            delete_from_docstore=False,
            **delete_kwargs,
        )

        if delete_from_docstore:
            self.docstore.delete_ref_doc(ref_doc_id, raise_error=False)

    def update(self, document: Document, **update_kwargs: Any) -> None:
        """Update a document and it's corresponding nodes.

        This is equivalent to deleting the document and then inserting it again.

        Args:
            document (Union[BaseDocument, BaseIndex]): document to update
            insert_kwargs (Dict): kwargs to pass to insert
            delete_kwargs (Dict): kwargs to pass to delete

        """
        logger.warning(
            "update() is now deprecated, please refer to update_ref_doc() to update "
            "ingested documents+nodes."
        )
        self.update_ref_doc(document, **update_kwargs)

    def update_ref_doc(self, document: Document, **update_kwargs: Any) -> None:
        """Update a document and it's corresponding nodes.

        This is equivalent to deleting the document and then inserting it again.

        Args:
            document (Union[BaseDocument, BaseIndex]): document to update
            insert_kwargs (Dict): kwargs to pass to insert
            delete_kwargs (Dict): kwargs to pass to delete

        """
        with self._service_context.callback_manager.as_trace("update"):
            self.delete_ref_doc(
                document.get_doc_id(), **update_kwargs.pop("delete_kwargs", {})
            )
            self.insert(document, **update_kwargs.pop("insert_kwargs", {}))

    def refresh(
        self, documents: Sequence[Document], **update_kwargs: Any
    ) -> List[bool]:
        """Refresh an index with documents that have changed.

        This allows users to save LLM and Embedding model calls, while only
        updating documents that have any changes in text or metadata. It
        will also insert any documents that previously were not stored.
        """
        logger.warning(
            "refresh() is now deprecated, please refer to refresh_ref_docs() to "
            "refresh ingested documents+nodes with an updated list of documents."
        )
        return self.refresh_ref_docs(documents, **update_kwargs)

    def refresh_ref_docs(
        self, documents: Sequence[Document], **update_kwargs: Any
    ) -> List[bool]:
        """Refresh an index with documents that have changed.

        This allows users to save LLM and Embedding model calls, while only
        updating documents that have any changes in text or metadata. It
        will also insert any documents that previously were not stored.
        """
        with self._service_context.callback_manager.as_trace("refresh"):
            refreshed_documents = [False] * len(documents)
            for i, document in enumerate(documents):
                existing_doc_hash = self._docstore.get_document_hash(
                    document.get_doc_id()
                )
                if existing_doc_hash != document.hash:
                    self.update_ref_doc(
                        document, **update_kwargs.pop("update_kwargs", {})
                    )
                    refreshed_documents[i] = True
                elif existing_doc_hash is None:
                    self.insert(document, **update_kwargs.pop("insert_kwargs", {}))
                    refreshed_documents[i] = True

            return refreshed_documents

    @property
    @abstractmethod
    def ref_doc_info(self) -> Dict[str, RefDocInfo]:
        """Retrieve a dict mapping of ingested documents and their nodes+metadata."""
        ...

    @abstractmethod
    def as_retriever(self, **kwargs: Any) -> BaseRetriever:
        pass

    def as_query_engine(self, **kwargs: Any) -> BaseQueryEngine:
        # NOTE: lazy import
        from llama_index.query_engine.retriever_query_engine import RetrieverQueryEngine

        retriever = self.as_retriever(**kwargs)

        kwargs["retriever"] = retriever
        if "service_context" not in kwargs:
            kwargs["service_context"] = self._service_context
        return RetrieverQueryEngine.from_args(**kwargs)

    def as_chat_engine(
        self, chat_mode: ChatMode = ChatMode.CONDENSE_QUESTION, **kwargs: Any
    ) -> BaseChatEngine:
        if chat_mode == ChatMode.CONDENSE_QUESTION:
            # NOTE: lazy import
            from llama_index.chat_engine import CondenseQuestionChatEngine

            query_engine = self.as_query_engine(**kwargs)
            return CondenseQuestionChatEngine.from_defaults(
                query_engine=query_engine,
                service_context=self.service_context,
                **kwargs,
            )
        elif chat_mode == ChatMode.REACT:
            # NOTE: lazy import
            from llama_index.chat_engine import ReActChatEngine

            query_engine = self.as_query_engine(**kwargs)
            return ReActChatEngine.from_query_engine(
                query_engine=query_engine,
                service_context=self.service_context,
                **kwargs,
            )
        else:
            raise ValueError(f"Unknown chat mode: {chat_mode}")


# legacy
BaseGPTIndex = BaseIndex<|MERGE_RESOLUTION|>--- conflicted
+++ resolved
@@ -157,12 +157,7 @@
     def _build_index_from_nodes(self, nodes: Sequence[BaseNode]) -> IS:
         """Build the index from nodes."""
 
-<<<<<<< HEAD
-    def build_index_from_nodes(self, nodes: Sequence[Node]) -> IS:
-=======
-    @llm_token_counter("build_index_from_nodes")
     def build_index_from_nodes(self, nodes: Sequence[BaseNode]) -> IS:
->>>>>>> d9bdd8c5
         """Build the index from nodes."""
         self._docstore.add_documents(nodes, allow_update=True)
         return self._build_index_from_nodes(nodes)
@@ -171,12 +166,7 @@
     def _insert(self, nodes: Sequence[BaseNode], **insert_kwargs: Any) -> None:
         """Index-specific logic for inserting nodes to the index struct."""
 
-<<<<<<< HEAD
-    def insert_nodes(self, nodes: Sequence[Node], **insert_kwargs: Any) -> None:
-=======
-    @llm_token_counter("insert")
     def insert_nodes(self, nodes: Sequence[BaseNode], **insert_kwargs: Any) -> None:
->>>>>>> d9bdd8c5
         """Insert nodes."""
         with self._service_context.callback_manager.as_trace("insert_nodes"):
             self.docstore.add_documents(nodes, allow_update=True)
