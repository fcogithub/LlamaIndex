from typing import List, Any, Type, Optional
from collections import namedtuple

from llama_index.schema import MetadataMode, TextNode
from llama_index.vector_stores.types import (
    VectorStore,
    NodeWithEmbedding,
    VectorStoreQuery,
    VectorStoreQueryMode,
    VectorStoreQueryResult,
    MetadataFilters,
)
from llama_index.vector_stores.utils import node_to_metadata_dict, metadata_dict_to_node

DBEmbeddingRow = namedtuple(
    "DBEmbeddingRow", ["node_id", "text", "metadata", "similarity"]
)


<<<<<<< HEAD
def get_data_model(
    base: Type,
    index_name: str,
    hybrid_search: bool,
    text_search_config: str
) -> Any:
=======
def get_data_model(base: Type, index_name: str, embed_dim: int = 1536) -> Any:
>>>>>>> 7753ebf4
    """
    This part create a dynamic sqlalchemy model with a new table
    """
    from pgvector.sqlalchemy import Vector
    from sqlalchemy import Column, Computed
    from sqlalchemy.dialects.postgresql import BIGINT, VARCHAR, JSON
    from sqlalchemy.schema import Index
    from sqlalchemy.sql import func

    from sqlalchemy.dialects.postgresql import TSVECTOR
    from sqlalchemy.types import TypeDecorator
    class TSVector(TypeDecorator):
        impl = TSVECTOR

<<<<<<< HEAD
=======
    class AbstractData(base):  # type: ignore
        __abstract__ = True  # tShis line is necessary
        id = Column(BIGINT, primary_key=True, autoincrement=True)
        text = Column(VARCHAR, nullable=False)
        metadata_ = Column(JSON)
        node_id = Column(VARCHAR)
        embedding = Column(Vector(embed_dim))  # type: ignore
>>>>>>> 7753ebf4

    tablename = "data_%s" % index_name  # dynamic table name
    class_name = "Data%s" % index_name  # dynamic class name

    if hybrid_search:
        class HybridAbstractData(base):  # type: ignore
            __abstract__ = True  # this line is necessary
            id = Column(BIGINT, primary_key=True, autoincrement=True)
            text = Column(VARCHAR, nullable=False)
            metadata_ = Column(JSON)
            node_id = Column(VARCHAR)
            embedding = Column(Vector(1536))  # type: ignore
            text_search_tsv = Column(
                                TSVector(),
                                Computed("to_tsvector('%s', text)" % text_search_config,
                                persisted=True)
                              )

        model = type(class_name, (HybridAbstractData,), {"__tablename__": tablename})

        Index(
            'text_search_tsv_idx',
            model.text_search_tsv,
            postgresql_using='gin'
        )
    else:
        class AbstractData(base):  # type: ignore
            __abstract__ = True  # this line is necessary
            id = Column(BIGINT, primary_key=True, autoincrement=True)
            text = Column(VARCHAR, nullable=False)
            metadata_ = Column(JSON)
            node_id = Column(VARCHAR)
            embedding = Column(Vector(1536))  # type: ignore

        model = type(class_name, (AbstractData,), {"__tablename__": tablename})

    return model


class PGVectorStore(VectorStore):
    from sqlalchemy.sql.selectable import Select

    stores_text = True
    flat_metadata = False

    def __init__(
        self,
        connection_string: str,
        async_connection_string: str,
        table_name: str,
<<<<<<< HEAD
        hybrid_search: bool = False,
        text_search_config = 'english',
        hybrid_search_cross_encoder = 'cross-encoder/ms-marco-MiniLM-L-6-v2',
=======
        embed_dim: int = 1536,
>>>>>>> 7753ebf4
    ) -> None:
        try:
            import sqlalchemy  # noqa: F401
            import pgvector  # noqa: F401
            import psycopg2  # noqa: F401
            import asyncpg  # noqa: F401
            import sqlalchemy.ext.asyncio  # noqa: F401
        except ImportError:
            raise ImportError(
                "`sqlalchemy[asyncio]`, `pgvector`, `psycopg2-binary` and `asyncpg` "
                "packages should be pre installed"
            )

        self.connection_string = connection_string
        self.async_connection_string = async_connection_string
        self.table_name: str = table_name.lower()
        self._hybrid_search = hybrid_search
        self._text_search_config = text_search_config
        self._hybrid_search_cross_encoder = hybrid_search_cross_encoder

        if self._hybrid_search and text_search_config is None:
            raise ValueError(
                "Sparse vector index creation requires "
                "a text search configuration specification."
            )

        # def __enter__(self):
        from sqlalchemy.orm import declarative_base

        self._base = declarative_base()
        # sqlalchemy model
<<<<<<< HEAD
        self.table_class = get_data_model(self._base, self.table_name, self._hybrid_search, self._text_search_config)
=======
        self.table_class = get_data_model(
            self._base, self.table_name, embed_dim=embed_dim
        )
>>>>>>> 7753ebf4
        self._connect()
        self._create_extension()
        self._create_tables_if_not_exists()

    async def close(self) -> None:
        self._session.close_all()
        self._engine.dispose()

        await self._async_engine.dispose()

    @classmethod
    def from_params(
        cls,
        host: str,
        port: int,
        database: str,
        user: str,
        password: str,
        table_name: str,
<<<<<<< HEAD
        hybrid_search: bool = False
=======
        embed_dim: int = 1536,
>>>>>>> 7753ebf4
    ) -> "PGVectorStore":
        """Return connection string from database parameters."""
        conn_str = f"postgresql+psycopg2://{user}:{password}@{host}:{port}/{database}"
        async_conn_str = (
            f"postgresql+asyncpg://{user}:{password}@{host}:{port}/{database}"
        )
        return cls(
            connection_string=conn_str,
            async_connection_string=async_conn_str,
            table_name=table_name,
<<<<<<< HEAD
            hybrid_search=hybrid_search,
=======
            embed_dim=embed_dim,
>>>>>>> 7753ebf4
        )

    def _connect(self) -> Any:
        from sqlalchemy import create_engine
        from sqlalchemy.orm import sessionmaker
        from sqlalchemy.ext.asyncio import create_async_engine
        from sqlalchemy.ext.asyncio import async_sessionmaker

        self._engine = create_engine(self.connection_string)
        self._session = sessionmaker(self._engine)

        self._async_engine = create_async_engine(self.async_connection_string)
        self._async_session = async_sessionmaker(self._async_engine)

    def _create_tables_if_not_exists(self) -> None:
        with self._session() as session:
            with session.begin():
                self._base.metadata.create_all(session.connection())

    def _create_extension(self) -> None:
        import sqlalchemy

        with self._session() as session:
            with session.begin():
                statement = sqlalchemy.text("CREATE EXTENSION IF NOT EXISTS vector")
                session.execute(statement)
                session.commit()

    def _node_to_table_row(self, node: NodeWithEmbedding) -> Any:
        return self.table_class(
            node_id=node.id,
            embedding=node.embedding,
            text=node.node.get_content(metadata_mode=MetadataMode.NONE),
            metadata_=node_to_metadata_dict(
                node.node,
                remove_text=True,
                flat_metadata=self.flat_metadata,
            ),
        )

    def add(self, embedding_results: List[NodeWithEmbedding]) -> List[str]:
        ids = []
        with self._session() as session:
            with session.begin():
                for result in embedding_results:
                    ids.append(result.id)
                    item = self._node_to_table_row(result)
                    session.add(item)
                session.commit()
        return ids

    async def async_add(self, embedding_results: List[NodeWithEmbedding]) -> List[str]:
        ids = []
        async with self._async_session() as session:
            async with session.begin():
                for result in embedding_results:
                    ids.append(result.id)
                    item = self._node_to_table_row(result)
                    session.add(item)
                await session.commit()
        return ids

    def _apply_filters_and_limit(
        self,
        stmt: Select,
        limit: int,
        metadata_filters: Optional[MetadataFilters] = None,
    ):
        import sqlalchemy
        if metadata_filters:
            for filter_ in metadata_filters.filters:
                bind_parameter = f"value_{filter_.key}"
                stmt = stmt.where(  # type: ignore
                    sqlalchemy.text(f"metadata_->>'{filter_.key}' = :{bind_parameter}")
                )
                stmt = stmt.params(  # type: ignore
                    **{bind_parameter: str(filter_.value)}
                )
        return stmt.limit(limit)  # type: ignore

    def _build_query(
        self,
        embedding: Optional[List[float]],
        limit: int = 10,
        metadata_filters: Optional[MetadataFilters] = None,
    ) -> Any:
        import sqlalchemy
        from sqlalchemy import select

        stmt = select(  # type: ignore
            self.table_class, self.table_class.embedding.cosine_distance(embedding)
        ).order_by(self.table_class.embedding.cosine_distance(embedding))

        return self._apply_filters_and_limit(stmt,limit,metadata_filters)

    def _query_with_score(
        self,
        embedding: Optional[List[float]],
        limit: int = 10,
        metadata_filters: Optional[MetadataFilters] = None,
    ) -> List[DBEmbeddingRow]:
        stmt = self._build_query(embedding, limit, metadata_filters)
        with self._session() as session:
            with session.begin():
                res = session.execute(stmt)
                return [
                    DBEmbeddingRow(
                        node_id=item.node_id,
                        text=item.text,
                        metadata=item.metadata_,
                        similarity=(1 - distance) if distance is not None else 0,
                    )
                    for item, distance in res.all()
                ]

    async def _aquery_with_score(
        self,
        embedding: Optional[List[float]],
        limit: int = 10,
        metadata_filters: Optional[MetadataFilters] = None,
    ) -> List[DBEmbeddingRow]:
        stmt = self._build_query(embedding, limit, metadata_filters)
        async with self._async_session() as async_session:
            async with async_session.begin():
                res = await async_session.execute(stmt)
                return [
                    DBEmbeddingRow(
                        node_id=item.node_id,
                        text=item.text,
                        metadata=item.metadata_,
                        similarity=(1 - distance) if distance is not None else 0,
                    )
                    for item, distance in res.all()
                ]

    def _rerank(self, query, results):
        try:
            from sentence_transformers import CrossEncoder
        except ImportError:
            raise ImportError(
                "Cannot import sentence-transformers package,",
                "please `pip install sentence-transformers`",
            )

        import functools

        all_results = [res for result in results for res in result]

        # re-rank
        encoder = CrossEncoder(self._hybrid_search_cross_encoder)
        scores = encoder.predict([(query.query_str, item[0].text) for item in all_results])
        max_score = max(scores)
        min_score = min(scores)
        score_range = max_score - min_score
        normalized_scores = [(score-min_score)/score_range for score in scores] if score_range != 0 else scores
        results_with_weighted_scores = [(tup[0] * tup[1][1], tup[1][0], tup[1][1]) for tup in zip(normalized_scores, all_results)]
        def compare_results(x, y):
            # if scores are equal, fallback to comparing weights
            if x[0] == y[0]:
                return x[2] - y[2]
            return x[0] - y[0]
        sorted_scaled_results = [v for _, v, _ in sorted(results_with_weighted_scores, reverse=True, key=functools.cmp_to_key(compare_results))]

        # deduplicate
        seen = set()
        uniq_results = []
        for result in sorted_scaled_results:
            if result.node_id not in seen:
                seen.add(result.node_id)
                uniq_results.append(result)

        return uniq_results

    def _build_sparse_query(
            self,
            query_str: Optional[str],
            limit: int,
            metadata_filters: Optional[MetadataFilters] = None,
    ) -> Any:
        import sqlalchemy
        from sqlalchemy import select
        from sqlalchemy.sql import func, text

        if query_str is None:
            raise ValueError(
                "query_str must be specified for a sparse vector query."
            )

        stmt = select(  # type: ignore
            self.table_class,
            func.ts_rank(self.table_class.text_search_tsv, func.plainto_tsquery(query_str)).label('rank')
        ).where(self.table_class.text_search_tsv.match(query_str)).order_by(text("rank desc"))

        return self._apply_filters_and_limit(stmt, limit, metadata_filters)  # type: ignore

    async def _async_sparse_query_with_rank(
            self,
            query: VectorStoreQuery,
            limit: int,
            metadata_filters: Optional[MetadataFilters] = None,
    ) -> List[DBEmbeddingRow]:
        stmt = self._build_sparse_query(query.query_str, limit, metadata_filters)
        async with self._async_session() as async_session:
            async with async_session.begin():
                res = await async_session.execute(stmt)
                return [
                    DBEmbeddingRow(
                        node_id=item.node_id,
                        text=item.text,
                        metadata=item.metadata_,
                        similarity=rank,
                    )
                    for item, rank in res.all()
                ]

    def _sparse_query_with_rank(
            self,
            query: VectorStoreQuery,
            limit: int,
            metadata_filters: Optional[MetadataFilters] = None,
    ) -> List[DBEmbeddingRow]:
        stmt = self._build_sparse_query(query.query_str, limit, metadata_filters)
        with self._session() as session:
            with session.begin():
                res = session.execute(stmt)
                return [
                    DBEmbeddingRow(
                        node_id=item.node_id,
                        text=item.text,
                        metadata=item.metadata_,
                        similarity=rank,
                    )
                    for item, rank in res.all()
                ]

    async def _async_hybrid_query(self, query):
        import asyncio
        results = await asyncio.gather(
            self._aquery_with_score(
                query.query_embedding, query.similarity_top_k, query.filters
            ),
            self._async_sparse_query_with_rank(query, query.similarity_top_k, query.filters)
        )

        alpha = query.alpha if query.alpha is not None else 1
        weights = [alpha, 1-alpha]
        results = [[(res, weights[idx]) for res in result] for idx, result in enumerate(results)]

        results = self._rerank(query, results)

        return results[:query.similarity_top_k]

    def _hybrid_query(self, query):
        alpha = query.alpha if query.alpha is not None else 1

        dense_results = self._query_with_score(
            query.query_embedding, query.similarity_top_k, query.filters
        )
        dense_results = [(res, alpha) for res in dense_results]

        sparse_results = self._sparse_query_with_rank(query, query.similarity_top_k, query.filters)
        sparse_results = [(res, 1-alpha) for res in sparse_results]

        combined_results = [dense_results, sparse_results]

        results = self._rerank(query, combined_results)

        return results[:query.similarity_top_k]

    def _db_rows_to_query_result(
        self, rows: List[DBEmbeddingRow]
    ) -> VectorStoreQueryResult:
        nodes = []
        similarities = []
        ids = []
        for db_embedding_row in rows:
            try:
                node = metadata_dict_to_node(db_embedding_row.metadata)
                node.set_content(str(db_embedding_row.text))
            except Exception:
                # NOTE: deprecated legacy logic for backward compatibility
                node = TextNode(
                    id_=db_embedding_row.node_id,
                    text=db_embedding_row.text,
                    metadata=db_embedding_row.metadata,
                )
            similarities.append(db_embedding_row.similarity)
            ids.append(db_embedding_row.node_id)
            nodes.append(node)

        return VectorStoreQueryResult(
            nodes=nodes,
            similarities=similarities,
            ids=ids,
        )

    async def a_query(
        self, query: VectorStoreQuery, **kwargs: Any
    ) -> VectorStoreQueryResult:
        if query.mode is VectorStoreQueryMode.HYBRID:
            results = await self._hybrid_query(query)
        else:
            results = await self._aquery_with_score(
                query.query_embedding, query.similarity_top_k, query.filters
            )

        return self._db_rows_to_query_result(results)

    def query(self, query: VectorStoreQuery, **kwargs: Any) -> VectorStoreQueryResult:
        if query.mode is VectorStoreQueryMode.HYBRID:
            results = self._hybrid_query(query)
        else:
            results = self._query_with_score(
                query.query_embedding, query.similarity_top_k, query.filters
            )

        return self._db_rows_to_query_result(results)

    def delete(self, ref_doc_id: str, **delete_kwargs: Any) -> None:
        import sqlalchemy

        with self._session() as session:
            with session.begin():
                stmt = sqlalchemy.text(
                    f"DELETE FROM public.data_{self.table_name} where "
                    f"(metadata_->>'doc_id')::text = '{ref_doc_id}' "
                )

                session.execute(stmt)
                session.commit()<|MERGE_RESOLUTION|>--- conflicted
+++ resolved
@@ -17,16 +17,13 @@
 )
 
 
-<<<<<<< HEAD
 def get_data_model(
     base: Type,
     index_name: str,
     hybrid_search: bool,
-    text_search_config: str
+    text_search_config: str,
+    embed_dim: int = 1536
 ) -> Any:
-=======
-def get_data_model(base: Type, index_name: str, embed_dim: int = 1536) -> Any:
->>>>>>> 7753ebf4
     """
     This part create a dynamic sqlalchemy model with a new table
     """
@@ -41,17 +38,6 @@
     class TSVector(TypeDecorator):
         impl = TSVECTOR
 
-<<<<<<< HEAD
-=======
-    class AbstractData(base):  # type: ignore
-        __abstract__ = True  # tShis line is necessary
-        id = Column(BIGINT, primary_key=True, autoincrement=True)
-        text = Column(VARCHAR, nullable=False)
-        metadata_ = Column(JSON)
-        node_id = Column(VARCHAR)
-        embedding = Column(Vector(embed_dim))  # type: ignore
->>>>>>> 7753ebf4
-
     tablename = "data_%s" % index_name  # dynamic table name
     class_name = "Data%s" % index_name  # dynamic class name
 
@@ -62,7 +48,7 @@
             text = Column(VARCHAR, nullable=False)
             metadata_ = Column(JSON)
             node_id = Column(VARCHAR)
-            embedding = Column(Vector(1536))  # type: ignore
+            embedding = Column(Vector(embed_dim))  # type: ignore
             text_search_tsv = Column(
                                 TSVector(),
                                 Computed("to_tsvector('%s', text)" % text_search_config,
@@ -83,7 +69,7 @@
             text = Column(VARCHAR, nullable=False)
             metadata_ = Column(JSON)
             node_id = Column(VARCHAR)
-            embedding = Column(Vector(1536))  # type: ignore
+            embedding = Column(Vector(embed_dim))  # type: ignore
 
         model = type(class_name, (AbstractData,), {"__tablename__": tablename})
 
@@ -101,13 +87,10 @@
         connection_string: str,
         async_connection_string: str,
         table_name: str,
-<<<<<<< HEAD
         hybrid_search: bool = False,
         text_search_config = 'english',
         hybrid_search_cross_encoder = 'cross-encoder/ms-marco-MiniLM-L-6-v2',
-=======
         embed_dim: int = 1536,
->>>>>>> 7753ebf4
     ) -> None:
         try:
             import sqlalchemy  # noqa: F401
@@ -139,13 +122,7 @@
 
         self._base = declarative_base()
         # sqlalchemy model
-<<<<<<< HEAD
-        self.table_class = get_data_model(self._base, self.table_name, self._hybrid_search, self._text_search_config)
-=======
-        self.table_class = get_data_model(
-            self._base, self.table_name, embed_dim=embed_dim
-        )
->>>>>>> 7753ebf4
+        self.table_class = get_data_model(self._base, self.table_name, self._hybrid_search, self._text_search_config, embed_dim=embed_dim)
         self._connect()
         self._create_extension()
         self._create_tables_if_not_exists()
@@ -165,11 +142,8 @@
         user: str,
         password: str,
         table_name: str,
-<<<<<<< HEAD
-        hybrid_search: bool = False
-=======
+        hybrid_search: bool = False,
         embed_dim: int = 1536,
->>>>>>> 7753ebf4
     ) -> "PGVectorStore":
         """Return connection string from database parameters."""
         conn_str = f"postgresql+psycopg2://{user}:{password}@{host}:{port}/{database}"
@@ -180,11 +154,8 @@
             connection_string=conn_str,
             async_connection_string=async_conn_str,
             table_name=table_name,
-<<<<<<< HEAD
             hybrid_search=hybrid_search,
-=======
             embed_dim=embed_dim,
->>>>>>> 7753ebf4
         )
 
     def _connect(self) -> Any:
