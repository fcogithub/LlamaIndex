--- conflicted
+++ resolved
@@ -118,18 +118,12 @@
 
     def chat(
         self, message: str, chat_history: Optional[List[ChatMessage]] = None
-<<<<<<< HEAD
     ) -> AgentChatResponse:
-        chat_history = chat_history or self._chat_history
-        tools, functions = self._init_chat(chat_history, message)
-        sources = []
-=======
-    ) -> RESPONSE_TYPE:
         if chat_history is not None:
             self._memory.set(chat_history)
 
         tools, functions = self._init_chat(message)
->>>>>>> e82d6afa
+        sources = []
 
         # TODO: Support forced function call
         all_messages = self._prefix_messages + self._memory.get()
@@ -147,12 +141,8 @@
             function_message, tool_output = call_function(
                 tools, function_call, verbose=self._verbose
             )
-<<<<<<< HEAD
-            chat_history.append(function_message)
             sources.append(tool_output)
-=======
             self._memory.put(function_message)
->>>>>>> e82d6afa
             n_function_calls += 1
 
             # send function call & output back to get another response
@@ -166,11 +156,11 @@
 
     def stream_chat(
         self, message: str, chat_history: Optional[List[ChatMessage]] = None
-<<<<<<< HEAD
     ) -> StreamingAgentChatResponse:
-        chat_history = chat_history or self._chat_history
-        all_messages = self._prefix_messages + chat_history
-        tools, functions = self._init_chat(chat_history, message)
+        if chat_history is not None:
+            self._memory.set(chat_history)
+        tools, functions = self._init_chat(message)
+        all_messages = self._prefix_messages + self._memory.get()
         sources = []
 
         # TODO: Support forced function call
@@ -181,7 +171,7 @@
         # Get the response in a separate thread so we can yield the response
         thread = Thread(
             target=chat_stream_response.write_response_to_history,
-            args=(chat_history,),
+            args=(self._memory,),
         )
         thread.start()
 
@@ -194,7 +184,7 @@
         thread.join()
 
         n_function_calls = 0
-        function_call = self._get_latest_function_call(chat_history)
+        function_call = self._get_latest_function_call(self._memory.get_all())
         while function_call is not None:
             if n_function_calls >= self._max_function_calls:
                 print(f"Exceeded max function calls: {self._max_function_calls}.")
@@ -204,26 +194,14 @@
                 tools, function_call, verbose=self._verbose
             )
             sources.append(tool_output)
-            chat_history.append(function_message)
+            self._memory.put(function_message)
             n_function_calls += 1
 
             # send function call & output back to get another response
-            all_messages = self._prefix_messages + chat_history
+            all_messages = self._prefix_messages + self._memory.get()
             chat_stream_response = StreamingAgentChatResponse(
                 chat_stream=self._llm.stream_chat(all_messages, functions=functions),
                 sources=sources,
-=======
-    ) -> STREAMING_CHAT_RESPONSE_TYPE:
-        if chat_history is not None:
-            self._memory.set(chat_history)
-        tools, functions = self._init_chat(message)
-
-        def gen() -> Generator[StreamingChatResponse, None, None]:
-            # TODO: Support forced function call
-            all_messages = self._prefix_messages + self._memory.get()
-            chat_stream_response = StreamingChatResponse(
-                self._llm.stream_chat(all_messages, functions=functions)
->>>>>>> e82d6afa
             )
 
             # Get the response in a separate thread so we can yield the response
@@ -239,71 +217,20 @@
                     return chat_stream_response
 
             thread.join()
-<<<<<<< HEAD
-            function_call = self._get_latest_function_call(chat_history)
+            function_call = self._get_latest_function_call(self._memory.get_all())
 
         return chat_stream_response
 
     async def achat(
         self, message: str, chat_history: Optional[List[ChatMessage]] = None
     ) -> AgentChatResponse:
-        chat_history = chat_history or self._chat_history
-        all_messages = self._prefix_messages + chat_history
-        tools, functions = self._init_chat(chat_history, message)
-        sources = []
-
-        # TODO: Support forced function call
-=======
-
-            n_function_calls = 0
-            function_call = self._get_latest_function_call(self._memory.get_all())
-            while function_call is not None:
-                if n_function_calls >= self._max_function_calls:
-                    print(f"Exceeded max function calls: {self._max_function_calls}.")
-                    break
-
-                function_message = call_function(
-                    tools, function_call, verbose=self._verbose
-                )
-                self._memory.put(function_message)
-                n_function_calls += 1
-
-                all_messages = self._prefix_messages + self._memory.get()
-                # send function call & output back to get another response
-                chat_stream_response = StreamingChatResponse(
-                    self._llm.stream_chat(all_messages, functions=functions)
-                )
-
-                # Get the response in a separate thread so we can yield the response
-                thread = Thread(
-                    target=chat_stream_response.write_response_to_history,
-                    args=(self._memory,),
-                )
-                thread.start()
-                yield chat_stream_response
-
-                while chat_stream_response._is_function is None:
-                    # Wait until we know if the response is a function call or not
-                    time.sleep(0.05)
-                    if chat_stream_response._is_function is False:
-                        return
-
-                thread.join()
-                function_call = self._get_latest_function_call(self._memory.get_all())
-
-        return gen()
-
-    async def achat(
-        self, message: str, chat_history: Optional[List[ChatMessage]] = None
-    ) -> RESPONSE_TYPE:
         if chat_history is not None:
             self._memory.set(chat_history)
-
+        all_messages = self._prefix_messages + self._memory.get()
         tools, functions = self._init_chat(message)
+        sources = []
 
         # TODO: Support forced function call
-        all_messages = self._prefix_messages + self._memory.get()
->>>>>>> e82d6afa
         chat_response = await self._llm.achat(all_messages, functions=functions)
         ai_message = chat_response.message
         self._memory.put(ai_message)
@@ -318,12 +245,8 @@
             function_message, tool_output = call_function(
                 tools, function_call, verbose=self._verbose
             )
-<<<<<<< HEAD
             sources.append(tool_output)
-            chat_history.append(function_message)
-=======
             self._memory.put(function_message)
->>>>>>> e82d6afa
             n_function_calls += 1
 
             # send function call & output back to get another response
@@ -338,12 +261,11 @@
 
     async def astream_chat(
         self, message: str, chat_history: Optional[List[ChatMessage]] = None
-<<<<<<< HEAD
     ) -> StreamingAgentChatResponse:
-        chat_history = chat_history or self._chat_history
-        all_messages = self._prefix_messages + chat_history
-        tools, functions = self._init_chat(chat_history, message)
-
+        if chat_history is not None:
+            self._memory.set(chat_history)
+        tools, functions = self._init_chat(message)
+        all_messages = self._prefix_messages + self._memory.get()
         sources = []
 
         # TODO: Support forced function call
@@ -356,7 +278,7 @@
             target=lambda x: asyncio.run(
                 chat_stream_response.awrite_response_to_history(x)
             ),
-            args=(chat_history,),
+            args=(self._memory,),
         )
         thread.start()
 
@@ -369,7 +291,7 @@
         thread.join()
 
         n_function_calls = 0
-        function_call = self._get_latest_function_call(chat_history)
+        function_call = self._get_latest_function_call(self._memory.get_all())
         while function_call is not None:
             if n_function_calls >= self._max_function_calls:
                 print(f"Exceeded max function calls: {self._max_function_calls}.")
@@ -379,29 +301,16 @@
                 tools, function_call, verbose=self._verbose
             )
             sources.append(tool_output)
-            chat_history.append(function_message)
+            self._memory.put(function_message)
             n_function_calls += 1
 
             # send function call & output back to get another response
-            all_messages = self._prefix_messages + chat_history
+            all_messages = self._prefix_messages + self._memory.get()
             chat_stream_response = StreamingAgentChatResponse(
                 achat_stream=await self._llm.astream_chat(
                     all_messages, functions=functions
                 ),
                 sources=sources,
-=======
-    ) -> STREAMING_CHAT_RESPONSE_TYPE:
-        if chat_history is not None:
-            self._memory.set(chat_history)
-
-        tools, functions = self._init_chat(message)
-
-        async def gen() -> AsyncGenerator[StreamingChatResponse, None]:
-            all_messages = self._prefix_messages + self._memory.get()
-            # TODO: Support forced function call
-            chat_stream_response = StreamingChatResponse(
-                await self._llm.astream_chat(all_messages, functions=functions)
->>>>>>> e82d6afa
             )
 
             # Get the response in a separate thread so we can yield the response
@@ -420,52 +329,9 @@
                     return chat_stream_response
 
             thread.join()
-<<<<<<< HEAD
-            function_call = self._get_latest_function_call(chat_history)
+            function_call = self._get_latest_function_call(self._memory.get_all())
 
         return chat_stream_response
-=======
-
-            n_function_calls = 0
-            function_call = self._get_latest_function_call(self._memory.get_all())
-            while function_call is not None:
-                if n_function_calls >= self._max_function_calls:
-                    print(f"Exceeded max function calls: {self._max_function_calls}.")
-                    break
-
-                function_message = call_function(
-                    tools, function_call, verbose=self._verbose
-                )
-                self._memory.put(function_message)
-                n_function_calls += 1
-
-                # send function call & output back to get another response
-                all_messages = self._prefix_messages + self._memory.get()
-                chat_stream_response = StreamingChatResponse(
-                    await self._llm.astream_chat(all_messages, functions=functions)
-                )
-
-                # Get the response in a separate thread so we can yield the response
-                thread = Thread(
-                    target=lambda x: asyncio.run(
-                        chat_stream_response.awrite_response_to_history(x)
-                    ),
-                    args=(self._memory,),
-                )
-                thread.start()
-                yield chat_stream_response
-
-                while chat_stream_response._is_function is None:
-                    # Wait until we know if the response is a function call or not
-                    time.sleep(0.05)
-                    if chat_stream_response._is_function is False:
-                        return
-
-                thread.join()
-                function_call = self._get_latest_function_call(self._memory.get_all())
-
-        return gen()
->>>>>>> e82d6afa
 
     # ===== Query Engine Interface =====
     def _query(self, query_bundle: QueryBundle) -> RESPONSE_TYPE:
