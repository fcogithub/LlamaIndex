--- conflicted
+++ resolved
@@ -6,7 +6,6 @@
 import openai
 from tenacity import retry, stop_after_attempt, wait_random_exponential
 
-from llama_index.callbacks.schema import CBEventType
 from llama_index.embeddings.base import BaseEmbedding
 
 
@@ -251,37 +250,6 @@
         Can be overriden for batch queries.
 
         """
-<<<<<<< HEAD
-        event_id = self.callback_manager.on_event_start(CBEventType.EMBEDDING)
-        if self.deployment_name is not None:
-            engine = self.deployment_name
-        else:
-            key = (self.mode, self.model)
-            if key not in _TEXT_MODE_MODEL_DICT:
-                raise ValueError(f"Invalid mode, model combination: {key}")
-            engine = _TEXT_MODE_MODEL_DICT[key]
-        embeddings = get_embeddings(texts, engine=engine)
-        self.callback_manager.on_event_end(
-            CBEventType.EMBEDDING, payload={"num_nodes": len(texts)}, event_id=event_id
-        )
-        return embeddings
-
-    async def _aget_text_embeddings(self, texts: List[str]) -> List[List[float]]:
-        """Asynchronously get text embeddings."""
-        event_id = self.callback_manager.on_event_start(CBEventType.EMBEDDING)
-        if self.deployment_name is not None:
-            engine = self.deployment_name
-        else:
-            key = (self.mode, self.model)
-            if key not in _TEXT_MODE_MODEL_DICT:
-                raise ValueError(f"Invalid mode, model combination: {key}")
-            engine = _TEXT_MODE_MODEL_DICT[key]
-        embeddings = await aget_embeddings(texts, engine=engine)
-        self.callback_manager.on_event_end(
-            CBEventType.EMBEDDING, payload={"num_nodes": len(texts)}, event_id=event_id
-        )
-        return embeddings
-=======
         return get_embeddings(
             texts, engine=self.text_engine, deployment_id=self.deployment_name
         )
@@ -290,5 +258,4 @@
         """Asynchronously get text embeddings."""
         return await aget_embeddings(
             texts, engine=self.text_engine, deployment_id=self.deployment_name
-        )
->>>>>>> 085c88f5
+        )