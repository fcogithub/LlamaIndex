--- conflicted
+++ resolved
@@ -55,16 +55,10 @@
     def build_from_documents(
         self,
         documents: Sequence[Document],
-<<<<<<< HEAD
     ) -> RouterQueryEngine:
         """Build query engine."""
 
-        # parse and ingest
-        nodes = self._service_context.node_parser.get_nodes_from_documents(documents)
-        self._storage_context.docstore.add_documents(nodes, allow_update=True)
-=======
-    ) -> "ComposableGraph":
-        """Build graph from index."""
+        # parse nodes
         event_id = self._service_context.callback_manager.on_event_start(
             CBEventType.CHUNKING, payload={"documents": documents}
         )
@@ -72,8 +66,9 @@
         self._service_context.callback_manager.on_event_end(
             CBEventType.CHUNKING, payload={"nodes": nodes}, event_id=event_id
         )
-        self._docstore.add_documents(nodes, allow_update=True)
->>>>>>> b671c518
+
+        # ingest nodes
+        self._storage_context.docstore.add_documents(nodes, allow_update=True)
 
         # build indices
         vector_index = GPTVectorStoreIndex(
