--- conflicted
+++ resolved
@@ -1,5 +1,3 @@
-<<<<<<< HEAD
-=======
 """Download loader from the Loader Hub."""
 
 import json
@@ -97,5 +95,4 @@
     module = util.module_from_spec(spec)
     spec.loader.exec_module(module)  # type: ignore
 
-    return getattr(module, loader_class)
->>>>>>> a6c89159
+    return getattr(module, loader_class)