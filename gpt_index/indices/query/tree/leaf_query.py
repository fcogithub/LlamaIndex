--- conflicted
+++ resolved
@@ -160,20 +160,12 @@
                 context_list=numbered_node_text,
             )
 
-<<<<<<< HEAD
-        formatted_query_str = f">[Level {level}] current prompt template: {formatted_query_prompt}"
-        logger.debug(formatted_query_str)
-        if self._verbose:
-            print_text(formatted_query_str)
-
-=======
         logger.debug(
             f">[Level {level}] current prompt template: {formatted_query_prompt}"
         )
         self._llama_logger.add_log(
             {"formatted_prompt_template": formatted_query_prompt, "level": level}
         )
->>>>>>> 1516e009
         debug_str = f">[Level {level}] Current response: {response}"
         logger.debug(debug_str)
         if self._verbose:
