--- conflicted
+++ resolved
@@ -139,14 +139,9 @@
         # TODO: Consider refactor to support index-specific query transform
         # TODO: abstract query transformation loop into a separate class
 
-<<<<<<< HEAD
-        transform_extra_info = {"index_struct": index_struct}
-        query_bundle = self._query_transform(
-=======
         query_transform = self._get_query_transform(index_struct)
         transform_extra_info = {"index_struct": index_struct}
         query_bundle = query_transform(
->>>>>>> e09c6a97
             query_str_or_bundle, extra_info=transform_extra_info
         )
         query_obj = self._get_query_obj(index_struct)
@@ -161,15 +156,11 @@
         """Run query."""
         # NOTE: Currently, query transform is only run once
         # TODO: Consider refactor to support index-specific query transform
-<<<<<<< HEAD
-        query_bundle = self._query_transform(query_str_or_bundle)
-=======
         query_transform = self._get_query_transform(index_struct)
         transform_extra_info = {"index_struct": index_struct}
         query_bundle = query_transform(
             query_str_or_bundle, extra_info=transform_extra_info
         )
->>>>>>> e09c6a97
         query_obj = self._get_query_obj(index_struct)
 
         return await query_obj.aquery(query_bundle)