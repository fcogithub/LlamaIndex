--- conflicted
+++ resolved
@@ -497,58 +497,6 @@
             **kwargs,
         )
 
-<<<<<<< HEAD
-
-class GPTOpensearchIndex(GPTVectorStoreIndex):
-    """GPT Opensearch Index
-
-    The GPTOpensearchIndex is a data structure where nodes are keyed by
-    embeddings, and those embeddings are stored in a document that is indexed with its embedding as well as
-    its textual data (text field is defined in the OpensearchVectorClient).
-    During index construction, the document texts are chunked up,
-    converted to nodes with text; each node's embedding is computed, and then
-    the node's text, along with the embedding, is converted into JSON document that
-    is indexed in Opensearch. The embedding data is put into a field with type "knn_vector" and the text
-    is put into a standard Opensearch text field.
-
-    During query time, the index performs approximate KNN search using the "knn_vector" field
-    that the embeddings were mapped to.
-
-    Args:
-        text_qa_template (Optional[QuestionAnswerPrompt]): A Question-Answer Prompt
-            (see :ref:`Prompt-Templates`).
-        client (Optional[OpensearchVectorClient]): The client which encapsulates logic for
-            using Opensearch as a vector store (that is, it holds stuff like endpoint, index_name
-            and performs operations like initializing the index and
-            adding new doc/embeddings to said index).
-        embed_model (Optional[BaseEmbedding]): Embedding model to use for
-            embedding similarity.
-    """
-
-    def __init__(
-        self,
-        documents: Optional[Sequence[DOCUMENTS_INPUT]] = None,
-        client: Optional[OpensearchVectorClient] = None,
-        index_struct: Optional[IndexDict] = None,
-        text_qa_template: Optional[QuestionAnswerPrompt] = None,
-        llm_predictor: Optional[LLMPredictor] = None,
-        embed_model: Optional[BaseEmbedding] = None,
-        **kwargs: Any,
-    ) -> None:
-        """Init params."""
-        if client is None:
-            raise ValueError("client is required.")
-        vector_store = OpensearchVectorStore(client)
-        super().__init__(
-            documents=documents,
-            index_struct=index_struct,
-            text_qa_template=text_qa_template,
-            llm_predictor=llm_predictor,
-            embed_model=embed_model,
-            vector_store=vector_store,
-            **kwargs,
-        )
-=======
     @classmethod
     def get_query_map(self) -> Dict[str, Type[BaseGPTIndexQuery]]:
         """Get query map."""
@@ -563,4 +511,54 @@
         del query_kwargs["vector_store"]
         vector_store = cast(ChromaVectorStore, self._vector_store)
         query_kwargs["chroma_collection"] = vector_store._collection
->>>>>>> 56474a3e
+
+
+class GPTOpensearchIndex(GPTVectorStoreIndex):
+    """GPT Opensearch Index
+
+    The GPTOpensearchIndex is a data structure where nodes are keyed by
+    embeddings, and those embeddings are stored in a document that is indexed with its embedding as well as
+    its textual data (text field is defined in the OpensearchVectorClient).
+    During index construction, the document texts are chunked up,
+    converted to nodes with text; each node's embedding is computed, and then
+    the node's text, along with the embedding, is converted into JSON document that
+    is indexed in Opensearch. The embedding data is put into a field with type "knn_vector" and the text
+    is put into a standard Opensearch text field.
+
+    During query time, the index performs approximate KNN search using the "knn_vector" field
+    that the embeddings were mapped to.
+
+    Args:
+        text_qa_template (Optional[QuestionAnswerPrompt]): A Question-Answer Prompt
+            (see :ref:`Prompt-Templates`).
+        client (Optional[OpensearchVectorClient]): The client which encapsulates logic for
+            using Opensearch as a vector store (that is, it holds stuff like endpoint, index_name
+            and performs operations like initializing the index and
+            adding new doc/embeddings to said index).
+        embed_model (Optional[BaseEmbedding]): Embedding model to use for
+            embedding similarity.
+    """
+
+    def __init__(
+        self,
+        documents: Optional[Sequence[DOCUMENTS_INPUT]] = None,
+        client: Optional[OpensearchVectorClient] = None,
+        index_struct: Optional[IndexDict] = None,
+        text_qa_template: Optional[QuestionAnswerPrompt] = None,
+        llm_predictor: Optional[LLMPredictor] = None,
+        embed_model: Optional[BaseEmbedding] = None,
+        **kwargs: Any,
+    ) -> None:
+        """Init params."""
+        if client is None:
+            raise ValueError("client is required.")
+        vector_store = OpensearchVectorStore(client)
+        super().__init__(
+            documents=documents,
+            index_struct=index_struct,
+            text_qa_template=text_qa_template,
+            llm_predictor=llm_predictor,
+            embed_model=embed_model,
+            vector_store=vector_store,
+            **kwargs,
+        )