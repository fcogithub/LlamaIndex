# ChangeLog

## Unreleased

### New Features
<<<<<<< HEAD
- Added support for RunGPT LLM (#7401)
=======
- Integration guide and notebook with DeepEval (#7425)
- Added `VectorIndex` and `VectaraRetriever` as a managed index (#7440)
>>>>>>> 5b4cd722

## [0.8.12] - 2023-08-28

### New Features

- add openai finetuning class (#7442)
- Service Context to/from dict (#7395)
- add finetuning guide (#7429)

### Smaller Features / Nits / Bug Fixes
- Add example how to run FalkorDB docker (#7441)
- Update root.md to use get_response_synthesizer expected type. (#7437) 
- Bugfix MonsterAPI Pydantic version v2/v1 support. Doc Update (#7432)

## [0.8.11.post3] - 2023-08-27

### New Features
- AutoMergingRetriever (#7420)

## [0.8.10.post1] - 2023-08-25

### New Features
- Added support for `MonsterLLM` using MonsterAPI (#7343) 
- Support comments fields in NebulaGraphStore and int type VID (#7402)
- Added configurable endpoint for DynamoDB (#6777)
- Add structured answer filtering for Refine response synthesizer (#7317)

### Bug Fixes / Nits
- Use `utf-8` for json file reader (#7390)
- Fix entity extractor initialization (#7407)

## [0.8.9] - 2023-08-24

### New Features
- Added support for FalkorDB/RedisGraph graph store (#7346)
- Added directed sub-graph RAG (#7378)
- Added support for `BM25Retriever` (#7342)

### Bug Fixes / Nits
- Added `max_tokens` to `Xinference` LLM (#7372)
- Support cache dir creation in multithreaded apps (#7365)
- Ensure temperature is a float for openai (#7382)
- Remove duplicate subjects in knowledge graph retriever (#7378)
- Added support for both pydantic v1 and v2 to allow other apps to move forward (#7394)

### Breaking/Deprecated API Changes
- Refactor prompt template (#7319)
  - Use `BasePromptTemplate` for generic typing
  - Use `PromptTemplate`, `ChatPromptTemplate`, `SelectorPromptTemplate` as core implementations
  - Use `LangchainPromptTemplate` for compatibility with Langchain prompt templates
  - Fully replace specific prompt classes (e.g. `SummaryPrompt`) with generic `BasePromptTemplate` for typing in codebase.
  - Keep `Prompt` as an alias for `PromptTemplate` for backwards compatibility.
  - BREAKING CHANGE: remove support for `Prompt.from_langchain_prompt`, please use `template=LangchainPromptTemplate(lc_template)` instead.


## [0.8.8] - 2023-08-23

### New Features
- `OpenAIFineTuningHandler` for collecting LLM inputs/outputs for OpenAI fine tuning (#7367)

### Bug Fixes / Nits
- Add support for `claude-instant-1.2` (#7369)

## [0.8.7] - 2023-08-22

### New Features
- Support fine-tuned OpenAI models (#7364)
- Added support for Cassandra vector store (#6784)
- Support pydantic fields in tool functions (#7348)

### Bug Fixes / Nits
- Fix inifinite looping with forced function call in `OpenAIAgent` (#7363)

## [0.8.6] - 2023-08-22

### New Features
- auto vs. recursive retriever notebook (#7353)
- Reader and Vector Store for BagelDB with example notebooks (#7311)

### Bug Fixes / Nits
- Use service context for intermediate index in retry source query engine (#7341)
- temp fix for prompt helper + chat models (#7350)
- Properly skip unit-tests when packages not installed (#7351)

## [0.8.5.post2] - 2023-08-20

### New Features
- Added FireStore docstore/index store support (#7305)
- add recursive agent notebook (#7330)

### Bug Fixes / Nits
- Fix Azure pydantic error (#7329)
- fix callback trace ids (make them a context var)  (#7331)

## [0.8.5.post1] - 2023-08-18

### New Features
- Awadb Vector Store (#7291)

### Bug Fixes / Nits
- Fix bug in OpenAI llm temperature type 

## [0.8.5] - 2023-08-18

### New Features
- Expose a system prompt/query wrapper prompt in the service context for open-source LLMs (#6647)
- Changed default MyScale index format to `MSTG` (#7288)
- Added tracing to chat engines/agents (#7304)
- move LLM and embeddings to pydantic (#7289)

### Bug Fixes / Nits
- Fix sentence splitter bug (#7303)
- Fix sentence splitter infinite loop (#7295)

## [0.8.4] - 2023-08-17

### Bug Fixes / Nits
- Improve SQL Query parsing (#7283)
- Fix loading embed_model from global service context (#7284)
- Limit langchain version until we migrate to pydantic v2 (#7297)

## [0.8.3] - 2023-08-16

### New Features
- Added Knowledge Graph RAG Retriever (#7204)

### Bug Fixes / Nits
- accept `api_key` kwarg in OpenAI LLM class constructor (#7263)
- Fix to create separate queue instances for separate instances of `StreamingAgentChatResponse` (#7264)

## [0.8.2.post1] - 2023-08-14

### New Features
- Added support for Rockset as a vector store (#7111)

### Bug Fixes
- Fixed bug in service context definition that could disable LLM (#7261)

## [0.8.2] - 2023-08-14

### New Features
- Enable the LLM or embedding model to be disabled by setting to `None` in the service context (#7255)
- Resolve nearly any huggingface embedding model using the `embed_model="local:<model_name>"` syntax (#7255)
- Async tool-calling support (#7239)

### Bug Fixes / Nits
- Updated supabase kwargs for add and query (#7103)
- Small tweak to default prompts to allow for more general purpose queries (#7254)
- Make callback manager optional for `CustomLLM` + docs update (#7257)

## [0.8.1] - 2023-08-13

### New Features
- feat: add node_postprocessors to ContextChatEngine (#7232)
- add ensemble query engine tutorial (#7247)

### Smaller Features
- Allow EMPTY keys for Fastchat/local OpenAI API endpoints (#7224) 

## [0.8.0] - 2023-08-11

### New Features
- Added "LLAMA_INDEX_CACHE_DIR" to control cached files (#7233)
- Default to pydantic selectors when possible (#7154, #7223)
- Remove the need for langchain wrappers on `embed_model` in the service context (#7157)
- Metadata extractors take an `LLM` object now, in addition to `LLMPredictor` (#7202)
- Added local mode + fallback to llama.cpp + llama2 (#7200)
- Added local fallback for embeddings to `BAAI/bge-small-en` (#7200)
- Added `SentenceWindowNodeParser` + `MetadataReplacementPostProcessor` (#7211)

### Breaking Changes
- Change default LLM to gpt-3.5-turbo from text-davinci-003 (#7223)
- Change prompts for compact/refine/tree_summarize to work better with gpt-3.5-turbo (#7150, #7179, #7223)
- Increase default LLM temperature to 0.1 (#7180)

## [0.7.24.post1] - 2023-08-11

### Other Changes
- Reverted #7223 changes to defaults (#7235)

## [0.7.24] - 2023-08-10

### New Features
- Default to pydantic selectors when possible (#7154, #7223)
- Remove the need for langchain wrappers on `embed_model` in the service context (#7157)
- Metadata extractors take an `LLM` object now, in addition to `LLMPredictor` (#7202)
- Added local mode + fallback to llama.cpp + llama2 (#7200)
- Added local fallback for embeddings to `BAAI/bge-small-en` (#7200)
- Added `SentenceWindowNodeParser` + `MetadataReplacementPostProcessor` (#7211)

### Breaking Changes
- Change default LLM to gpt-3.5-turbo from text-davinci-003 (#7223)
- Change prompts for compact/refine/tree_summarize to work better with gpt-3.5-turbo (#7150, #7179, #7223)
- Increase default LLM temperature to 0.1 (#7180)

### Other Changes
- docs: Improvements to Mendable Search (#7220)
- Refactor openai agent (#7077)

### Bug Fixes / Nits
- Use `1 - cosine_distance` for pgvector/postgres vector db (#7217)
- fix metadata formatting and extraction (#7216)
- fix(readers): Fix non-ASCII JSON Reader bug (#7086)
- Chore: change PgVectorStore variable name from `sim` to `distance` for clarity (#7226)

## [0.7.23] - 2023-08-10

### Bug Fixes / Nits
- Fixed metadata formatting with custom tempalates and inheritance (#7216)

## [0.7.23] - 2023-08-10

### New Features
- Add "one click observability" page to docs (#7183)
- Added Xorbits inference for local deployments (#7151)
- Added Zep vector store integration (#7203)
- feat/zep vectorstore (#7203)

### Bug Fixes / Nits
- Update the default `EntityExtractor` model (#7209)
- Make `ChatMemoryBuffer` pickleable (#7205)
- Refactored `BaseOpenAIAgent` (#7077)

## [0.7.22] - 2023-08-08

### New Features
- add ensemble retriever notebook (#7190)
- DOCS: added local llama2 notebook (#7146)

### Bug Fixes / Nits
- Fix for `AttributeError: 'OpenAIAgent' object has no attribute 'callback_manager'` by calling super constructor within `BaseOpenAIAgent`
- Remove backticks from nebula queries (#7192)

## [0.7.21] - 2023-08-07

### New Features
- Added an `EntityExtractor` for metadata extraction (#7163)

## [0.7.20] - 2023-08-06

### New Features
- add router module docs (#7171)
- add retriever router (#7166)

### New Features
- Added a `RouterRetriever` for routing queries to specific retrievers (#7166)

### Bug Fixes / Nits
- Fix for issue where having multiple concurrent streamed responses from `OpenAIAgent` would result in interleaving of tokens across each response stream. (#7164)
- fix llms callbacks issue (args[0] error) (#7165)

## [0.7.19] - 2023-08-04

### New Features
- Added metadata filtering to weaviate (#7130)
- Added token counting (and all callbacks) to agents and streaming (#7122)

## [0.7.18] - 2023-08-03

### New Features
- Added `to/from_string` and `to/from_dict` methods to memory objects (#7128)
- Include columns comments from db tables in table info for SQL queries (#7124)
- Add Neo4j support (#7122)

### Bug Fixes / Nits
- Added `Azure AD` validation support to the `AzureOpenAI` class (#7127)
- add `flush=True` when printing agent/chat engine response stream (#7129)
- Added `Azure AD` support to the `AzureOpenAI` class (#7127)
- Update LLM question generator prompt to mention JSON markdown (#7105)
- Fixed `astream_chat` in chat engines (#7139)

## [0.7.17] - 2023-08-02

### New Features
- Update `ReActAgent` to support memory modules (minor breaking change since the constructor takes `memory` instead of `chat_history`, but the main `from_tools` method remains backward compatible.) (#7116)
- Update `ReActAgent` to support streaming (#7119)
- Added Neo4j graph store and query engine integrations (#7122)
- add object streaming (#7117)

## [0.7.16] - 2023-07-30

### New Features

- Chat source nodes (#7078)

## [0.7.15] - 2023-07-29

### Bug Fixes / Nits
- anthropic api key  customization (#7082)
- Fix broken link to API reference in Contributor Docs (#7080)
- Update vector store docs (#7076)
- Update comment (#7073)

## [0.7.14] - 2023-07-28

### New Features

- Added HotpotQADistractor benchmark evaluator (#7034)
- Add metadata filter and delete support for LanceDB (#7048)
- Use MetadataFilters in opensearch (#7005)
- Added support for `KuzuGraphStore` (#6970)
- Added `kg_triplet_extract_fn` to customize how KGs are built (#7068)

### Bug Fixes / Nits

- Fix string formatting in context chat engine (#7050)
- Fixed tracing for async events (#7052)
- Less strict triplet extraction for KGs (#7059)
- Add configurable limit to KG data retrieved (#7059)
- Nebula connection improvements (#7059)
- Bug fix in building source nodes for agent response (#7067)

## [0.7.13] - 2023-07-26

### New Features

- Support function calling api for AzureOpenAI (#7041)

### Bug Fixes / Nits

- tune prompt to get rid of KeyError in SubQ engine (#7039)
- Fix validation of Azure OpenAI keys (#7042)

## [0.7.12] - 2023-07-25

### New Features

- Added `kwargs` to `ComposableGraph` for the underlying query engines (#6990)
- Validate openai key on init (#6940)
- Added async embeddings and async RetrieverQueryEngine (#6587)
- Added async `aquery` and `async_add` to PGVectorStore (#7031)
- Added `.source_nodes` attribute to chat engine and agent responses (#7029)
- Added `OpenInferenceCallback` for storing generation data in OpenInference format (#6998)

### Bug Fixes / Nits

- Fix achat memory initialization for data agents (#7000)
- Add `print_response_stream()` to agengt/chat engine response class (#7018)

### Bug Fixes / Nits

- Fix achat memory initialization for data agents (#7000)
- Add `print_response_stream()` to agengt/chat engine response class (#7018)

## [v0.7.11.post1] - 2023-07-20

### New Features

- Default to pydantic question generation when possible for sub-question query engine (#6979)

### Bug Fixes / Nits

- Fix returned order of messages in large chat memory (#6979)

## [v0.7.11] - 2023-07-19

### New Features

- Added a `SentenceTransformerRerank` node post-processor for fast local re-ranking (#6934)
- Add numpy support for evaluating queries in pandas query engine (#6935)
- Add metadata filtering support for Postgres Vector Storage integration (#6968)
- Proper llama2 support for agents and query engines (#6969)

### Bug Fixes / Nits

- Added `model_name` to LLMMetadata (#6911)
- Fallback to retriever service context in query engines (#6911)
- Fixed `as_chat_engine()` ValueError with extra kwargs (#6971

## [v0.7.10.post1] - 2023-07-18

### New Features

- Add support for Replicate LLM (vicuna & llama 2!)

### Bug Fixes / Nits

- fix streaming for condense chat engine (#6958)

## [v0.7.10] - 2023-07-17

### New Features

- Add support for chroma v0.4.0 (#6937)
- Log embedding vectors to callback manager (#6962)

### Bug Fixes / Nits

- add more robust embedding timeouts (#6779)
- improved connection session management on postgres vector store (#6843)

## [v0.7.9] - 2023-07-15

### New Features

- specify `embed_model="local"` to use default local embbeddings in the service context (#6806)
- Add async `acall` endpoint to `BasePydanticProgram` (defaults to sync version). Implement for `OpenAIPydanticProgram`

### Bug Fixes / Nits

- fix null metadata for searching existing vector dbs (#6912)
- add module guide docs for `SimpleDirectoryReader` (#6916)
- make sure `CondenseQuestionChatEngine` streaming chat endpoints work even if not explicitly setting `streaming=True` in the underlying query engine.

## [v0.7.8] - 2023-07-13

### New Features

- Added embedding speed benchmark (#6876)
- Added BEIR retrieval benchmark (#6825)

### Bug Fixes / Nits

- remove toctrees from deprecated_terms (#6895)
- Relax typing dependencies (#6879)
- docs: modification to evaluation notebook (#6840)
- raise error if the model does not support functions (#6896)
- fix(bench embeddings): bug not taking into account string length (#6899)x

## [v0.7.7] - 2023-07-13

### New Features

- Improved milvus consistency support and output fields support (#6452)
- Added support for knowledge graph querying w/ cypyer+nebula (#6642)
- Added `Document.example()` to create documents for fast prototyping (#6739)
- Replace react chat engine to use native reactive agent (#6870)

### Bug Fixes / Nits

- chore: added a help message to makefile (#6861)

### Bug Fixes / Nits

- Fixed support for using SQLTableSchema context_str attribute (#6891)

## [v0.7.6] - 2023-07-12

### New Features

- Added sources to agent/chat engine responses (#6854)
- Added basic chat buffer memory to agents / chat engines (#6857)
- Adding load and search tool (#6871)
- Add simple agent benchmark (#6869)
- add agent docs (#6866)
- add react agent (#6865)

### Breaking/Deprecated API Changes

- Replace react chat engine with native react agent (#6870)
- Set default chat mode to "best": use openai agent when possible, otherwise use react agent (#6870)

### Bug Fixes / Nits

- Fixed support for legacy vector store metadata (#6867)
- fix chroma notebook in docs (#6872)
- update LC embeddings docs (#6868)

## [v0.7.5] - 2023-07-11

### New Features

- Add `Anthropic` LLM implementation (#6855)

### Bug Fixes / Nits

- Fix indexing error in `SentenceEmbeddingOptimizer` (#6850)
- fix doc for custom embedding model (#6851)
- fix(silent error): Add validation to `SimpleDirectoryReader` (#6819)
- Fix link in docs (#6833)
- Fixes Azure gpt-35-turbo model not recognized (#6828)
- Update Chatbot_SEC.ipynb (#6808)
- Rename leftover original name to LlamaIndex (#6792)
- patch nested traces of the same type (#6791)

## [v0.7.4] - 2023-07-08

### New Features

- `MetadataExtractor` - Documnent Metadata Augmentation via LLM-based feature extractors (#6764)

### Bug Fixes / Nits

- fixed passing in query bundle to node postprocessors (#6780)
- fixed error in callback manager with nested traces (#6791)

## [v0.7.3] - 2023-07-07

### New Features

- Sub question query engine returns source nodes of sub questions in the callback manager (#6745)
- trulens integration (#6741)
- Add sources to subquestion engine (#6745)

### Bug Fixes / Nits

- Added/Fixed streaming support to simple and condense chat engines (#6717)
- fixed `response_mode="no_text"` response synthesizer (#6755)
- fixed error setting `num_output` and `context_window` in service context (#6766)
- Fix missing as_query_engine() in tutorial (#6747)
- Fixed variable sql_query_engine in the notebook (#6778)
- fix required function fields (#6761)
- Remove usage of stop token in Prompt, SQL gen (#6782)

## [v0.7.2] - 2023-07-06

### New Features

- Support Azure OpenAI (#6718)
- Support prefix messages (e.g. system prompt) in chat engine and OpenAI agent (#6723)
- Added `CBEventType.SUB_QUESTIONS` event type for tracking sub question queries/responses (#6716)

### Bug Fixes / Nits

- Fix HF LLM output error (#6737)
- Add system message support for langchain message templates (#6743)
- Fixed applying node-postprocessors (#6749)
- Add missing `CustomLLM` import under `llama_index.llms` (#6752)
- fix(typo): `get_transformer_tokenizer_fn` (#6729)
- feat(formatting): `black[jupyter]` (#6732)
- fix(test): `test_optimizer_chinese` (#6730)

## [v0.7.1] - 2023-07-05

### New Features

- Streaming support for OpenAI agents (#6694)
- add recursive retriever + notebook example (#6682)

## [v0.7.0] - 2023-07-04

### New Features

- Index creation progress bars (#6583)

### Bug Fixes/ Nits

- Improved chat refine template (#6645)

### Breaking/Deprecated API Changes

- Change `BaseOpenAIAgent` to use `llama_index.llms.OpenAI`. Adjust `chat_history` to use `List[ChatMessage]]` as type.
- Remove (previously deprecated) `llama_index.langchain_helpers.chain_wrapper` module.
- Remove (previously deprecated) `llama_index.token_counter.token_counter` module. See [migration guide](/how_to/callbacks/token_counting_migration.html) for more details on new callback based token counting.
- Remove `ChatGPTLLMPredictor` and `HuggingFaceLLMPredictor`. See [migration guide](/how_to/customization/llms_migration_guide.html) for more details on replacements.
- Remove support for setting `cache` via `LLMPredictor` constructor.
- Update `BaseChatEngine` interface:
  - adjust `chat_history` to use `List[ChatMessage]]` as type
  - expose `chat_history` state as a property
  - support overriding `chat_history` in `chat` and `achat` endpoints
- Remove deprecated arguments for `PromptHelper`: `max_input_size`, `embedding_limit`, `max_chunk_overlap`
- Update all notebooks to use native openai integration (#6696)

## [v0.6.38] - 2023-07-02

### New Features

- add optional tqdm progress during index creation (#6583)
- Added async support for "compact" and "refine" response modes (#6590)
- [feature]add transformer tokenize functionalities for optimizer (chinese) (#6659)
- Add simple benchmark for vector store (#6670)
- Introduce `llama_index.llms` module, with new `LLM` interface, and `OpenAI`, `HuggingFaceLLM`, `LangChainLLM` implementations. (#6615)
- Evaporate pydantic program (#6666)

### Bug Fixes / Nits

- Improve metadata/node storage and retrieval for RedisVectorStore (#6678)
- Fixed node vs. document filtering in vector stores (#6677)
- add context retrieval agent notebook link to docs (#6660)
- Allow null values for the 'image' property in the ImageNode class and se… (#6661)
- Fix broken links in docs (#6669)
- update milvus to store node content (#6667)

## [v0.6.37] - 2023-06-30

### New Features

- add context augmented openai agent (#6655)

## [v0.6.36] - 2023-06-29

### New Features

- Redis support for index stores and docstores (#6575)
- DuckDB + SQL query engine notebook (#6628)
- add notebook showcasing deplot data loader (#6638)

### Bug Fixes / Nits

- More robust JSON parsing from LLM for `SelectionOutputParser` (#6610)
- bring our loaders back in line with llama-hub (#6630)
- Remove usage of SQLStructStoreIndex in notebooks (#6585)
- MD reader: remove html tags and leave linebreaks alone (#6618)
- bump min langchain version to latest version (#6632)
- Fix metadata column name in postgres vector store (#6622)
- Postgres metadata fixes (#6626, #6634)
- fixed links to dataloaders in contribution.md (#6636)
- fix: typo in docs in creating custom_llm huggingface example (#6639)
- Updated SelectionOutputParser to handle JSON objects and arrays (#6610)
- Fixed docstring argument typo (#6652)

## [v0.6.35] - 2023-06-28

- refactor structured output + pydantic programs (#6604)

### Bug Fixes / Nits

- Fix serialization for OpenSearch vector stores (#6612)
- patch docs relationships (#6606)
- Bug fix for ignoring directories while parsing git repo (#4196)
- updated Chroma notebook (#6572)
- Backport old node name (#6614)
- Add the ability to change chroma implementation (#6601)

## [v0.6.34] - 2023-06-26

### Patch Update (v0.6.34.post1)

- Patch imports for Document obj for backwards compatibility (#6597)

### New Features

- New `TextNode`/`Document` object classes based on pydantic (#6586)
- `TextNode`/`Document` objects support metadata customization (metadata templates, exclude metadata from LLM or embeddings) (#6586)
- Nodes no longer require flat metadata dictionaries, unless the vector store you use requires it (#6586)

### Bug Fixes / Nits

- use `NLTK_DATA` env var to control NLTK download location (#6579)
- [discord] save author as metadata in group_conversations.py (#6592)
- bs4 -> beautifulsoup4 in requirements (#6582)
- negate euclidean distance (#6564)
- add df output parser notebook link to docs (#6581)

### Breaking/Deprecated API Changes

- `Node` has been renamed to `TextNode` and is imported from `llama_index.schema` (#6586)
- `TextNode` and `Document` must be instansiated with kwargs: `Document(text=text)` (#6586)
- `TextNode` (fka `Node`) has a `id_` or `node_id` property, rather than `doc_id` (#6586)
- `TextNode` and `Document` have a metadata property, which replaces the extra_info property (#6586)
- `TextNode` no longer has a `node_info` property (start/end indexes are accessed directly with `start/end_char_idx` attributes) (#6586)

## [v0.6.33] - 2023-06-25

### New Features

- Add typesense vector store (#6561)
- add df output parser (#6576)

### Bug Fixes / Nits

- Track langchain dependency via bridge module. (#6573)

## [v0.6.32] - 2023-06-23

### New Features

- add object index (#6548)
- add SQL Schema Node Mapping + SQLTableRetrieverQueryEngine + obj index fixes (#6569)
- sql refactor (NLSQLTableQueryEngine) (#6529)

### Bug Fixes / Nits

- Update vector_stores.md (#6562)
- Minor `BaseResponseBuilder` interface cleanup (#6557)
- Refactor TreeSummarize (#6550)

## [v0.6.31] - 2023-06-22

### Bug Fixes / Nits

- properly convert weaviate distance to score (#6545)
- refactor tree summarize and fix bug to not truncate context (#6550)
- fix custom KG retrieval notebook nits (#6551)

## [v0.6.30] - 2023-06-21

### New Features

- multi-selector support in router query engine (#6518)
- pydantic selector support in router query engine using OpenAI function calling API (#6518)
- streaming response support in `CondenseQuestionChatEngine` and `SimpleChatEngine` (#6524)
- metadata filtering support in `QdrantVectorStore` (#6476)
- add `PGVectorStore` to support postgres with pgvector (#6190)

### Bug Fixes / Nits

- better error handling in the mbox reader (#6248)
- Fix blank similarity score when using weaviate (#6512)
- fix for sorted nodes in `PrevNextNodePostprocessor` (#6048)

### Breaking/Deprecated API Changes

- Refactor PandasQueryEngine to take in df directly, deprecate PandasIndex (#6527)

## [v0.6.29] - 2023-06-20

### New Features

- query planning tool with OpenAI Function API (#6520)
- docs: example of kg+vector index (#6497)
- Set context window sizes for Cohere and AI21(J2 model) (#6485)

### Bug Fixes / Nits

- add default input size for Cohere and AI21 (#6485)
- docs: replace comma with colon in dict object (#6439)
- extra space in prompt and error message update (#6443)
- [Issue 6417] Fix prompt_templates docs page (#6499)
- Rip out monkey patch and update model to context window mapping (#6490)

## [v0.6.28] - 2023-06-19

### New Features

- New OpenAI Agent + Query Engine Cookbook (#6496)
- allow recursive data extraction (pydantic program) (#6503)

### Bug Fixes / Nits

- update mongo interface (#6501)
- fixes that we forgot to include for openai pydantic program (#6503) (#6504)
- Fix github pics in Airbyte notebook (#6493)

## [v0.6.27] - 2023-06-16

### New Features

- Add node doc_id filtering to weaviate (#6467)
- New `TokenCountingCallback` to customize and track embedding, prompt, and completion token usage (#6440)
- OpenAI Retrieval Function Agent (#6491)

### Breaking/Deprecated API Changes

- Deprecated current token tracking (llm predictor and embed model will no longer track tokens in the future, please use the `TokenCountingCallback` (#6440)
- Add maximal marginal relevance to the Simple Vector Store, which can be enabled as a query mode (#6446)

### Bug Fixes / Nits

- `as_chat_engine` properly inherits the current service context (#6470)
- Use namespace when deleting from pinecone (#6475)
- Fix paths when using fsspec on windows (#3778)
- Fix for using custom file readers in `SimpleDirectoryReader` (#6477)
- Edit MMR Notebook (#6486)
- FLARE fixes (#6484)

## [v0.6.26] - 2023-06-14

### New Features

- Add OpenAIAgent and tutorial notebook for "build your own agent" (#6461)
- Add OpenAIPydanticProgram (#6462)

### Bug Fixes / Nits

- Fix citation engine import (#6456)

## [v0.6.25] - 2023-06-13

### New Features

- Added FLARE query engine (#6419).

## [v0.6.24] - 2023-06-12

### New Features

- Added better support for vector store with existing data (e.g. allow configurable text key) for Pinecone and Weaviate. (#6393)
- Support batched upsert for Pineone (#6393)
- Added initial [guidance](https://github.com/microsoft/guidance/) integration. Added `GuidancePydanticProgram` for generic structured output generation and `GuidanceQuestionGenerator` for generating sub-questions in `SubQuestionQueryEngine` (#6246).

## [v0.6.23] - 2023-06-11

### Bug Fixes / Nits

- Remove hardcoded chunk size for citation query engine (#6408)
- Mongo demo improvements (#6406)
- Fix notebook (#6418)
- Cleanup RetryQuery notebook (#6381)

## [v0.6.22] - 2023-06-10

### New Features

- Added `SQLJoinQueryEngine` (generalization of `SQLAutoVectorQueryEngine`) (#6265)
- Added support for graph stores under the hood, and initial support for Nebula KG. More docs coming soon! (#2581)
- Added guideline evaluator to allow llm to provide feedback based on user guidelines (#4664)
- Added support for MongoDB Vector stores to enable Atlas knnbeta search (#6379)
- Added new CitationQueryEngine for inline citations of sources in response text (#6239)

### Bug Fixes

- Fixed bug with `delete_ref_doc` not removing all metadata from the docstore (#6192)
- FIxed bug with loading existing QDrantVectorStore (#6230)

### Miscellaneous

- Added changelog officially to github repo (#6191)

## [v0.6.21] - 2023-06-06

### New Features

- SimpleDirectoryReader has new `filename_as_id` flag to automatically set the doc_id (useful for `refresh_ref_docs()`)
- DocArray vector store integration
- Tair vector store integration
- Weights and Biases callback handler for tracing and versioning indexes
- Can initialize indexes directly from a vector store: `index = VectorStoreIndex.from_vector_store(vector_store=vector_store)`

### Bug Fixes

- Fixed multimodal notebook
- Updated/fixed the SQL tutorial in the docs

### Miscellaneous

- Minor docs updates
- Added github pull-requset templates
- Added github issue-forms

## [v0.6.20] - 2023-06-04

### New Features

- Added new JSONQueryEngine that uses JSON schema to deliver more accurate JSON query answers
- Metadata support for redis vector-store
- Added Supabase vector store integration

### Bug Fixes

- Fixed typo in text-to-sql prompt

### Breaking/Deprecated API Changes

- Removed GPT prefix from indexes (old imports/names are still supported though)

### Miscellaneous

- Major docs updates, brought important modules to the top level

## [v0.6.19] - 2023-06-02

### New Features

- Added agent tool abstraction for llama-hub data loaders

### Miscellaneous

- Minor doc updates

## [v0.6.18] - 2023-06-02

### Miscellaneous

- Added `Discover LlamaIndex` video series to the tutorials docs section
- Minor docs updates<|MERGE_RESOLUTION|>--- conflicted
+++ resolved
@@ -3,12 +3,9 @@
 ## Unreleased
 
 ### New Features
-<<<<<<< HEAD
 - Added support for RunGPT LLM (#7401)
-=======
 - Integration guide and notebook with DeepEval (#7425)
 - Added `VectorIndex` and `VectaraRetriever` as a managed index (#7440)
->>>>>>> 5b4cd722
 
 ## [0.8.12] - 2023-08-28
 
