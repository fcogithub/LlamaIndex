# ChangeLog

<<<<<<< HEAD
## Unreleased

### New Features
- Added basic chat buffer memory to agents / chat engines (#6857)
=======
## [v0.7.5] - 2023-07-11

### New Features
- Add `Anthropic` LLM implementation (#6855)
>>>>>>> 0ce5aa03

### Bug Fixes / Nits
- Fix indexing error in `SentenceEmbeddingOptimizer` (#6850)
- fix doc for custom embedding model (#6851)
- fix(silent error): Add validation to `SimpleDirectoryReader` (#6819)
- Fix link in docs (#6833)
- Fixes Azure gpt-35-turbo model not recognized  (#6828)
- Update Chatbot_SEC.ipynb (#6808)
- Rename leftover original name to LlamaIndex (#6792)
- patch nested traces of the same type (#6791)

## [v0.7.4] - 2023-07-08

### New Features
- `MetadataExtractor` - Documnent Metadata Augmentation via LLM-based feature extractors (#6764)

### Bug Fixes / Nits
- fixed passing in query bundle to node postprocessors (#6780)
- fixed error in callback manager with nested traces (#6791)

## [v0.7.3] - 2023-07-07

### New Features
- Sub question query engine returns source nodes of sub questions in the callback manager (#6745)
- trulens integration (#6741)
- Add sources to subquestion engine (#6745)

### Bug Fixes / Nits
- Added/Fixed streaming support to simple and condense chat engines (#6717)
- fixed `response_mode="no_text"` response synthesizer (#6755)
- fixed error setting `num_output` and `context_window` in service context (#6766)
- Fix missing as_query_engine() in tutorial (#6747)
- Fixed variable sql_query_engine in the notebook (#6778)
- fix required function fields (#6761)
- Remove usage of stop token in Prompt, SQL gen (#6782)

## [v0.7.2] - 2023-07-06

### New Features
- Support Azure OpenAI (#6718)
- Support prefix messages (e.g. system prompt) in chat engine and OpenAI agent (#6723)
- Added `CBEventType.SUB_QUESTIONS` event type for tracking sub question queries/responses (#6716)

### Bug Fixes / Nits
- Fix HF LLM output error (#6737)
- Add system message support for langchain message templates (#6743)
- Fixed applying node-postprocessors (#6749)
- Add missing `CustomLLM` import under `llama_index.llms` (#6752)
- fix(typo): `get_transformer_tokenizer_fn` (#6729)
- feat(formatting): `black[jupyter]` (#6732)
- fix(test): `test_optimizer_chinese` (#6730)

## [v0.7.1] - 2023-07-05

### New Features
- Streaming support for OpenAI agents (#6694)
- add recursive retriever + notebook example (#6682)


## [v0.7.0] - 2023-07-04

### New Features
- Index creation progress bars (#6583)

### Bug Fixes/ Nits
- Improved chat refine template (#6645)

### Breaking/Deprecated API Changes

- Change `BaseOpenAIAgent` to use `llama_index.llms.OpenAI`. Adjust `chat_history` to use `List[ChatMessage]]` as type.
- Remove (previously deprecated) `llama_index.langchain_helpers.chain_wrapper` module.
- Remove (previously deprecated) `llama_index.token_counter.token_counter` module. See [migration guide](/how_to/callbacks/token_counting_migration.html) for more details on new callback based token counting.
- Remove `ChatGPTLLMPredictor` and `HuggingFaceLLMPredictor`. See [migration guide](/how_to/customization/llms_migration_guide.html) for more details on replacements.
- Remove support for setting `cache` via `LLMPredictor` constructor.
- Update `BaseChatEngine` interface:
  - adjust `chat_history` to use `List[ChatMessage]]` as type
  - expose `chat_history` state as a property
  - support overriding `chat_history` in `chat` and `achat` endpoints
- Remove deprecated arguments for `PromptHelper`: `max_input_size`, `embedding_limit`, `max_chunk_overlap`
- Update all notebooks to use native openai integration (#6696)

## [v0.6.38] - 2023-07-02

### New Features

- add optional tqdm progress during index creation (#6583)
- Added async support for "compact" and "refine" response modes (#6590)
- [feature]add transformer tokenize functionalities for optimizer (chinese) (#6659)
- Add simple benchmark for vector store (#6670)
- Introduce `llama_index.llms` module, with new `LLM` interface, and `OpenAI`, `HuggingFaceLLM`, `LangChainLLM` implementations. (#6615)
- Evaporate pydantic program (#6666)

### Bug Fixes / Nits

- Improve metadata/node storage and retrieval for RedisVectorStore (#6678)
- Fixed node vs. document filtering in vector stores (#6677)
- add context retrieval agent notebook link to docs (#6660)
- Allow null values for the 'image' property in the ImageNode class and se… (#6661)
- Fix broken links in docs (#6669)
- update milvus to store node content (#6667)

## [v0.6.37] - 2023-06-30

### New Features

- add context augmented openai agent (#6655)

## [v0.6.36] - 2023-06-29

### New Features

- Redis support for index stores and docstores (#6575)
- DuckDB + SQL query engine notebook (#6628)
- add notebook showcasing deplot data loader (#6638)

### Bug Fixes / Nits

- More robust JSON parsing from LLM for `SelectionOutputParser` (#6610)
- bring our loaders back in line with llama-hub (#6630)
- Remove usage of SQLStructStoreIndex in notebooks (#6585)
- MD reader: remove html tags and leave linebreaks alone (#6618)
- bump min langchain version to latest version (#6632)
- Fix metadata column name in postgres vector store (#6622)
- Postgres metadata fixes (#6626, #6634)
- fixed links to dataloaders in contribution.md (#6636)
- fix: typo in docs in creating custom_llm huggingface example (#6639)
- Updated SelectionOutputParser to handle JSON objects and arrays (#6610)
- Fixed docstring argument typo (#6652)

## [v0.6.35] - 2023-06-28

- refactor structured output + pydantic programs (#6604)

### Bug Fixes / Nits

- Fix serialization for OpenSearch vector stores (#6612)
- patch docs relationships (#6606)
- Bug fix for ignoring directories while parsing git repo (#4196)
- updated Chroma notebook (#6572)
- Backport old node name (#6614)
- Add the ability to change chroma implementation (#6601)

## [v0.6.34] - 2023-06-26

### Patch Update (v0.6.34.post1)

- Patch imports for Document obj for backwards compatibility (#6597)

### New Features

- New `TextNode`/`Document` object classes based on pydantic (#6586)
- `TextNode`/`Document` objects support metadata customization (metadata templates, exclude metadata from LLM or embeddings) (#6586)
- Nodes no longer require flat metadata dictionaries, unless the vector store you use requires it (#6586)

### Bug Fixes / Nits

- use `NLTK_DATA` env var to control NLTK download location (#6579)
- [discord] save author as metadata in group_conversations.py (#6592)
- bs4 -> beautifulsoup4 in requirements (#6582)
- negate euclidean distance (#6564)
- add df output parser notebook link to docs (#6581)

### Breaking/Deprecated API Changes

- `Node` has been renamed to `TextNode` and is imported from `llama_index.schema` (#6586)
- `TextNode` and `Document` must be instansiated with kwargs: `Document(text=text)` (#6586)
- `TextNode` (fka `Node`) has a `id_` or `node_id` property, rather than `doc_id` (#6586)
- `TextNode` and `Document` have a metadata property, which replaces the extra_info property (#6586)
- `TextNode` no longer has a `node_info` property (start/end indexes are accessed directly with `start/end_char_idx` attributes) (#6586)

## [v0.6.33] - 2023-06-25

### New Features

- Add typesense vector store (#6561)
- add df output parser (#6576)

### Bug Fixes / Nits

- Track langchain dependency via bridge module. (#6573)

## [v0.6.32] - 2023-06-23

### New Features

- add object index (#6548)
- add SQL Schema Node Mapping + SQLTableRetrieverQueryEngine + obj index fixes (#6569)
- sql refactor (NLSQLTableQueryEngine) (#6529)

### Bug Fixes / Nits

- Update vector_stores.md (#6562)
- Minor `BaseResponseBuilder` interface cleanup (#6557)
- Refactor TreeSummarize (#6550)

## [v0.6.31] - 2023-06-22

### Bug Fixes / Nits

- properly convert weaviate distance to score (#6545)
- refactor tree summarize and fix bug to not truncate context (#6550)
- fix custom KG retrieval notebook nits (#6551)

## [v0.6.30] - 2023-06-21

### New Features

- multi-selector support in router query engine (#6518)
- pydantic selector support in router query engine using OpenAI function calling API (#6518)
- streaming response support in `CondenseQuestionChatEngine` and `SimpleChatEngine` (#6524)
- metadata filtering support in `QdrantVectorStore` (#6476)
- add `PGVectorStore` to support postgres with pgvector (#6190)

### Bug Fixes / Nits

- better error handling in the mbox reader (#6248)
- Fix blank similarity score when using weaviate (#6512)
- fix for sorted nodes in `PrevNextNodePostprocessor` (#6048)

### Breaking/Deprecated API Changes

- Refactor PandasQueryEngine to take in df directly, deprecate PandasIndex (#6527)

## [v0.6.29] - 2023-06-20

### New Features

- query planning tool with OpenAI Function API (#6520)
- docs: example of kg+vector index (#6497)
- Set context window sizes for Cohere and AI21(J2 model) (#6485)

### Bug Fixes / Nits

- add default input size for Cohere and AI21 (#6485)
- docs: replace comma with colon in dict object (#6439)
- extra space in prompt and error message update (#6443)
- [Issue 6417] Fix prompt_templates docs page (#6499)
- Rip out monkey patch and update model to context window mapping (#6490)

## [v0.6.28] - 2023-06-19

### New Features

- New OpenAI Agent + Query Engine Cookbook (#6496)
- allow recursive data extraction (pydantic program) (#6503)

### Bug Fixes / Nits

- update mongo interface (#6501)
- fixes that we forgot to include for openai pydantic program (#6503) (#6504)
- Fix github pics in Airbyte notebook (#6493)

## [v0.6.27] - 2023-06-16

### New Features

- Add node doc_id filtering to weaviate (#6467)
- New `TokenCountingCallback` to customize and track embedding, prompt, and completion token usage (#6440)
- OpenAI Retrieval Function Agent (#6491)

### Breaking/Deprecated API Changes

- Deprecated current token tracking (llm predictor and embed model will no longer track tokens in the future, please use the `TokenCountingCallback` (#6440)
- Add maximal marginal relevance to the Simple Vector Store, which can be enabled as a query mode (#6446)

### Bug Fixes / Nits

- `as_chat_engine` properly inherits the current service context (#6470)
- Use namespace when deleting from pinecone (#6475)
- Fix paths when using fsspec on windows (#3778)
- Fix for using custom file readers in `SimpleDirectoryReader` (#6477)
- Edit MMR Notebook (#6486)
- FLARE fixes (#6484)

## [v0.6.26] - 2023-06-14

### New Features

- Add OpenAIAgent and tutorial notebook for "build your own agent" (#6461)
- Add OpenAIPydanticProgram (#6462)

### Bug Fixes / Nits

- Fix citation engine import (#6456)

## [v0.6.25] - 2023-06-13

### New Features

- Added FLARE query engine (#6419).

## [v0.6.24] - 2023-06-12

### New Features

- Added better support for vector store with existing data (e.g. allow configurable text key) for Pinecone and Weaviate. (#6393)
- Support batched upsert for Pineone (#6393)
- Added initial [guidance](https://github.com/microsoft/guidance/) integration. Added `GuidancePydanticProgram` for generic structured output generation and `GuidanceQuestionGenerator` for generating sub-questions in `SubQuestionQueryEngine` (#6246).

## [v0.6.23] - 2023-06-11

### Bug Fixes / Nits

- Remove hardcoded chunk size for citation query engine (#6408)
- Mongo demo improvements (#6406)
- Fix notebook (#6418)
- Cleanup RetryQuery notebook (#6381)

## [v0.6.22] - 2023-06-10

### New Features

- Added `SQLJoinQueryEngine` (generalization of `SQLAutoVectorQueryEngine`) (#6265)
- Added support for graph stores under the hood, and initial support for Nebula KG. More docs coming soon! (#2581)
- Added guideline evaluator to allow llm to provide feedback based on user guidelines (#4664)
- Added support for MongoDB Vector stores to enable Atlas knnbeta search (#6379)
- Added new CitationQueryEngine for inline citations of sources in response text (#6239)

### Bug Fixes

- Fixed bug with `delete_ref_doc` not removing all metadata from the docstore (#6192)
- FIxed bug with loading existing QDrantVectorStore (#6230)

### Miscellaneous

- Added changelog officially to github repo (#6191)

## [v0.6.21] - 2023-06-06

### New Features

- SimpleDirectoryReader has new `filename_as_id` flag to automatically set the doc_id (useful for `refresh_ref_docs()`)
- DocArray vector store integration
- Tair vector store integration
- Weights and Biases callback handler for tracing and versioning indexes
- Can initialize indexes directly from a vector store: `index = VectorStoreIndex.from_vector_store(vector_store=vector_store)`

### Bug Fixes

- Fixed multimodal notebook
- Updated/fixed the SQL tutorial in the docs

### Miscellaneous

- Minor docs updates
- Added github pull-requset templates
- Added github issue-forms

## [v0.6.20] - 2023-06-04

### New Features

- Added new JSONQueryEngine that uses JSON schema to deliver more accurate JSON query answers
- Metadata support for redis vector-store
- Added Supabase vector store integration

### Bug Fixes

- Fixed typo in text-to-sql prompt

### Breaking/Deprecated API Changes

- Removed GPT prefix from indexes (old imports/names are still supported though)

### Miscellaneous

- Major docs updates, brought important modules to the top level

## [v0.6.19] - 2023-06-02

### New Features

- Added agent tool abstraction for llama-hub data loaders

### Miscellaneous

- Minor doc updates

## [v0.6.18] - 2023-06-02

### Miscellaneous

- Added `Discover LlamaIndex` video series to the tutorials docs section
- Minor docs updates<|MERGE_RESOLUTION|>--- conflicted
+++ resolved
@@ -1,16 +1,14 @@
 # ChangeLog
 
-<<<<<<< HEAD
 ## Unreleased
 
 ### New Features
 - Added basic chat buffer memory to agents / chat engines (#6857)
-=======
+
 ## [v0.7.5] - 2023-07-11
 
 ### New Features
 - Add `Anthropic` LLM implementation (#6855)
->>>>>>> 0ce5aa03
 
 ### Bug Fixes / Nits
 - Fix indexing error in `SentenceEmbeddingOptimizer` (#6850)
