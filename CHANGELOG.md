# ChangeLog

## Unreleased

### New Features
<<<<<<< HEAD
- Add CorrectnessEvaluator (#7661)


### Breaking Changes
- Refactor and update `BaseEvaluator` interface to be more consistent (#7661)
  - Use `evaluate` function for generic input
  - Use `evaluate_response` function with `Response` objects from llama index query engine
- Update existing evaluators with more explicit naming
  - `ResponseEvaluator` -> `FaithfulnessEvaluator`
  - `QueryResponseEvaluator` -> `RelevancyEvaluator`
  - old names are kept as class aliases for backwards compatibility
=======
- Added support for `Ollama` LLMs (#7635)
- Added `HWPReader` (#7672)
- Simplified portkey LLM interface (#7669)
- Added async operation support to `ElasticsearchStore` vector store (#7613)
- Added support for `LiteLLM` (#7600)

### Bug Fixes / Nits
- Avoid `NotImplementedError` for async langchain embeddings (#7668)
- Imrpoved reliability of LLM selectors (#7678)
- Fixed `query_wrapper_prompt` and `system_prompt` for output parsers and completion models (#7678)
- Fixed node attribute inheritance in citation query engine (#7675)

## [0.8.27] - 2023-09-14

### New Features
- add low-level tutorial section (#7673)

### Bug Fixes / Nits
- default delta should be a dict (#7665)
- better query wrapper logic on LLMPredictor (#7667)
>>>>>>> 424fdb68

## [0.8.26] - 2023-09-12

### New Features
- add non-linear embedding adapter (#7658)
- Add "finetune + RAG" evaluation to knowledge fine-tuning notebook (#7643)

### Bug Fixes / Nits
- Fixed chunk-overlap for sentence splitter (#7590)

## [0.8.25] - 2023-09-12

### New Features
- Added `AGENT_STEP` callback event type (#7652)

### Bug Fixes / Nits
- Allowed `simple` mode to work with `as_chat_engine()` (#7637)
- Fixed index error in azure streaming (#7646)
- Removed `pdb` from llama-cpp (#7651)

## [0.8.24] - 2023-09-11

## New Features
- guide: fine-tuning to memorize knowledge (#7626)
- added ability to customize prompt template for eval modules (#7626)

### Bug Fixes
- Properly detect `llama-cpp-python` version for loading the default GGML or GGUF `llama2-chat-13b` model (#7616)
- Pass in `summary_template` properly with `RetrieverQueryEngine.from_args()` (#7621)
- Fix span types in wandb callback (#7631)

## [0.8.23] - 2023-09-09

### Bug Fixes
- Make sure context and system prompt is included in prompt for first chat for llama2 (#7597)
- Avoid negative chunk size error in refine process (#7607)
- Fix relationships for small documents in hierarchical node parser (#7611)
- Update Anyscale Endpoints integration with full streaming and async support (#7602)
- Better support of passing credentials as LLM constructor args in `OpenAI`, `AzureOpenAI`, and `Anyscale` (#7602)

### Breaking Changes
- Update milvus vector store to support filters and dynamic schemas (#7286)
  - See the [updated notebook](https://gpt-index.readthedocs.io/en/stable/examples/vector_stores/MilvusIndexDemo.html) for usage
- Added NLTK to core dependencies to support the default sentence splitter (#7606)

## [0.8.22] - 2023-09-07

### New Features
- Added support for ElasticSearch Vector Store (#7543)

### Bug Fixes / Nits
- Fixed small `_index` bug in `ElasticSearchReader` (#7570)
- Fixed bug with prompt helper settings in global service contexts (#7576)
- Remove newlines from openai embeddings again (#7588)
- Fixed small bug with setting `query_wrapper_prompt` in the service context (#7585)

### Breaking/Deprecated API Changes
- Clean up vector store interface to use `BaseNode` instead of `NodeWithEmbedding`
  - For majority of users, this is a no-op change
  - For users directly operating with the `VectorStore` abstraction and manually constructing `NodeWithEmbedding` objects, this is a minor breaking change. Use `TextNode` with `embedding` set directly, instead of `NodeWithEmbedding`.

## [0.8.21] - 2023-09-06

### New Features
- add embedding adapter fine-tuning engine + guide (#7565)
- Added support for Azure Cognitive Search vector store (#7469)
- Support delete in supabase (#6951)
- Added support for Espilla vector store (#7539)
- Added support for AnyScale LLM (#7497)

### Bug Fixes / Nits
- Default to user-configurable top-k in `VectorIndexAutoRetriever` (#7556)
- Catch validation errors for structured responses (#7523)
- Fix streaming refine template (#7561)

## [0.8.20] - 2023-09-04

### New Features
- Added Portkey LLM integration (#7508)
- Support postgres/pgvector hybrid search (#7501)
- upgrade recursive retriever node reference notebook (#7537)

## [0.8.19] - 2023-09-03

### New Features
- replace list index with summary index  (#7478)
- rename list index to summary index part 2 (#7531)

## [0.8.18] - 2023-09-03

### New Features
- add agent finetuning guide (#7526)

## [0.8.17] - 2023-09-02

### New Features
- Make (some) loaders serializable (#7498)
- add node references to recursive retrieval (#7522)

### Bug Fixes / Nits
- Raise informative error when metadata is too large during splitting (#7513)
- Allow langchain splitter in simple node parser (#7517)

## [0.8.16] - 2023-09-01

### Bug Fixes / Nits
- fix link to Marvin notebook in docs (#7504)
- Ensure metadata is not `None` in `SimpleWebPageReader` (#7499)
- Fixed KGIndex visualization (#7493)
- Improved empty response in KG Index (#7493)

## [0.8.15] - 2023-08-31

### New Features
- Added support for `MarvinEntityExtractor` metadata extractor (#7438)
- Added a url_metadata callback to SimpleWebPageReader (#7445)
- Expanded callback logging events (#7472)

### Bug Fixes / Nits
- Only convert newlines to spaces for text 001 embedding models in OpenAI (#7484)
- Fix `KnowledgeGraphRagRetriever` for non-nebula indexes (#7488)
- Support defined embedding dimension in `PGVectorStore` (#7491)
- Greatly improved similarity calculation speed for the base vector store (#7494)

## [0.8.14] - 2023-08-30

### New Features
- feat: non-kg heterogeneous graph support in Graph RAG (#7459)
- rag guide (#7480)

### Bug Fixes / Nits
- Improve openai fine-tuned model parsing (#7474)
- doing some code de-duplication (#7468)
- support both str and templates for query_wrapper_prompt in HF LLMs (#7473)

## [0.8.13] - 2023-08-29

### New Features
- Add embedding finetuning (#7452)
- Added support for RunGPT LLM (#7401)
- Integration guide and notebook with DeepEval (#7425)
- Added `VectorIndex` and `VectaraRetriever` as a managed index (#7440)
- Added support for `to_tool_list` to detect and use async functions (#7282)

## [0.8.12] - 2023-08-28

### New Features

- add openai finetuning class (#7442)
- Service Context to/from dict (#7395)
- add finetuning guide (#7429)

### Smaller Features / Nits / Bug Fixes
- Add example how to run FalkorDB docker (#7441)
- Update root.md to use get_response_synthesizer expected type. (#7437) 
- Bugfix MonsterAPI Pydantic version v2/v1 support. Doc Update (#7432)

## [0.8.11.post3] - 2023-08-27

### New Features
- AutoMergingRetriever (#7420)

## [0.8.10.post1] - 2023-08-25

### New Features
- Added support for `MonsterLLM` using MonsterAPI (#7343) 
- Support comments fields in NebulaGraphStore and int type VID (#7402)
- Added configurable endpoint for DynamoDB (#6777)
- Add structured answer filtering for Refine response synthesizer (#7317)

### Bug Fixes / Nits
- Use `utf-8` for json file reader (#7390)
- Fix entity extractor initialization (#7407)

## [0.8.9] - 2023-08-24

### New Features
- Added support for FalkorDB/RedisGraph graph store (#7346)
- Added directed sub-graph RAG (#7378)
- Added support for `BM25Retriever` (#7342)

### Bug Fixes / Nits
- Added `max_tokens` to `Xinference` LLM (#7372)
- Support cache dir creation in multithreaded apps (#7365)
- Ensure temperature is a float for openai (#7382)
- Remove duplicate subjects in knowledge graph retriever (#7378)
- Added support for both pydantic v1 and v2 to allow other apps to move forward (#7394)

### Breaking/Deprecated API Changes
- Refactor prompt template (#7319)
  - Use `BasePromptTemplate` for generic typing
  - Use `PromptTemplate`, `ChatPromptTemplate`, `SelectorPromptTemplate` as core implementations
  - Use `LangchainPromptTemplate` for compatibility with Langchain prompt templates
  - Fully replace specific prompt classes (e.g. `SummaryPrompt`) with generic `BasePromptTemplate` for typing in codebase.
  - Keep `Prompt` as an alias for `PromptTemplate` for backwards compatibility.
  - BREAKING CHANGE: remove support for `Prompt.from_langchain_prompt`, please use `template=LangchainPromptTemplate(lc_template)` instead.


## [0.8.8] - 2023-08-23

### New Features
- `OpenAIFineTuningHandler` for collecting LLM inputs/outputs for OpenAI fine tuning (#7367)

### Bug Fixes / Nits
- Add support for `claude-instant-1.2` (#7369)

## [0.8.7] - 2023-08-22

### New Features
- Support fine-tuned OpenAI models (#7364)
- Added support for Cassandra vector store (#6784)
- Support pydantic fields in tool functions (#7348)

### Bug Fixes / Nits
- Fix inifinite looping with forced function call in `OpenAIAgent` (#7363)

## [0.8.6] - 2023-08-22

### New Features
- auto vs. recursive retriever notebook (#7353)
- Reader and Vector Store for BagelDB with example notebooks (#7311)

### Bug Fixes / Nits
- Use service context for intermediate index in retry source query engine (#7341)
- temp fix for prompt helper + chat models (#7350)
- Properly skip unit-tests when packages not installed (#7351)

## [0.8.5.post2] - 2023-08-20

### New Features
- Added FireStore docstore/index store support (#7305)
- add recursive agent notebook (#7330)

### Bug Fixes / Nits
- Fix Azure pydantic error (#7329)
- fix callback trace ids (make them a context var)  (#7331)

## [0.8.5.post1] - 2023-08-18

### New Features
- Awadb Vector Store (#7291)

### Bug Fixes / Nits
- Fix bug in OpenAI llm temperature type 

## [0.8.5] - 2023-08-18

### New Features
- Expose a system prompt/query wrapper prompt in the service context for open-source LLMs (#6647)
- Changed default MyScale index format to `MSTG` (#7288)
- Added tracing to chat engines/agents (#7304)
- move LLM and embeddings to pydantic (#7289)

### Bug Fixes / Nits
- Fix sentence splitter bug (#7303)
- Fix sentence splitter infinite loop (#7295)

## [0.8.4] - 2023-08-17

### Bug Fixes / Nits
- Improve SQL Query parsing (#7283)
- Fix loading embed_model from global service context (#7284)
- Limit langchain version until we migrate to pydantic v2 (#7297)

## [0.8.3] - 2023-08-16

### New Features
- Added Knowledge Graph RAG Retriever (#7204)

### Bug Fixes / Nits
- accept `api_key` kwarg in OpenAI LLM class constructor (#7263)
- Fix to create separate queue instances for separate instances of `StreamingAgentChatResponse` (#7264)

## [0.8.2.post1] - 2023-08-14

### New Features
- Added support for Rockset as a vector store (#7111)

### Bug Fixes
- Fixed bug in service context definition that could disable LLM (#7261)

## [0.8.2] - 2023-08-14

### New Features
- Enable the LLM or embedding model to be disabled by setting to `None` in the service context (#7255)
- Resolve nearly any huggingface embedding model using the `embed_model="local:<model_name>"` syntax (#7255)
- Async tool-calling support (#7239)

### Bug Fixes / Nits
- Updated supabase kwargs for add and query (#7103)
- Small tweak to default prompts to allow for more general purpose queries (#7254)
- Make callback manager optional for `CustomLLM` + docs update (#7257)

## [0.8.1] - 2023-08-13

### New Features
- feat: add node_postprocessors to ContextChatEngine (#7232)
- add ensemble query engine tutorial (#7247)

### Smaller Features
- Allow EMPTY keys for Fastchat/local OpenAI API endpoints (#7224) 

## [0.8.0] - 2023-08-11

### New Features
- Added "LLAMA_INDEX_CACHE_DIR" to control cached files (#7233)
- Default to pydantic selectors when possible (#7154, #7223)
- Remove the need for langchain wrappers on `embed_model` in the service context (#7157)
- Metadata extractors take an `LLM` object now, in addition to `LLMPredictor` (#7202)
- Added local mode + fallback to llama.cpp + llama2 (#7200)
- Added local fallback for embeddings to `BAAI/bge-small-en` (#7200)
- Added `SentenceWindowNodeParser` + `MetadataReplacementPostProcessor` (#7211)

### Breaking Changes
- Change default LLM to gpt-3.5-turbo from text-davinci-003 (#7223)
- Change prompts for compact/refine/tree_summarize to work better with gpt-3.5-turbo (#7150, #7179, #7223)
- Increase default LLM temperature to 0.1 (#7180)

## [0.7.24.post1] - 2023-08-11

### Other Changes
- Reverted #7223 changes to defaults (#7235)

## [0.7.24] - 2023-08-10

### New Features
- Default to pydantic selectors when possible (#7154, #7223)
- Remove the need for langchain wrappers on `embed_model` in the service context (#7157)
- Metadata extractors take an `LLM` object now, in addition to `LLMPredictor` (#7202)
- Added local mode + fallback to llama.cpp + llama2 (#7200)
- Added local fallback for embeddings to `BAAI/bge-small-en` (#7200)
- Added `SentenceWindowNodeParser` + `MetadataReplacementPostProcessor` (#7211)

### Breaking Changes
- Change default LLM to gpt-3.5-turbo from text-davinci-003 (#7223)
- Change prompts for compact/refine/tree_summarize to work better with gpt-3.5-turbo (#7150, #7179, #7223)
- Increase default LLM temperature to 0.1 (#7180)

### Other Changes
- docs: Improvements to Mendable Search (#7220)
- Refactor openai agent (#7077)

### Bug Fixes / Nits
- Use `1 - cosine_distance` for pgvector/postgres vector db (#7217)
- fix metadata formatting and extraction (#7216)
- fix(readers): Fix non-ASCII JSON Reader bug (#7086)
- Chore: change PgVectorStore variable name from `sim` to `distance` for clarity (#7226)

## [0.7.23] - 2023-08-10

### Bug Fixes / Nits
- Fixed metadata formatting with custom tempalates and inheritance (#7216)

## [0.7.23] - 2023-08-10

### New Features
- Add "one click observability" page to docs (#7183)
- Added Xorbits inference for local deployments (#7151)
- Added Zep vector store integration (#7203)
- feat/zep vectorstore (#7203)

### Bug Fixes / Nits
- Update the default `EntityExtractor` model (#7209)
- Make `ChatMemoryBuffer` pickleable (#7205)
- Refactored `BaseOpenAIAgent` (#7077)

## [0.7.22] - 2023-08-08

### New Features
- add ensemble retriever notebook (#7190)
- DOCS: added local llama2 notebook (#7146)

### Bug Fixes / Nits
- Fix for `AttributeError: 'OpenAIAgent' object has no attribute 'callback_manager'` by calling super constructor within `BaseOpenAIAgent`
- Remove backticks from nebula queries (#7192)

## [0.7.21] - 2023-08-07

### New Features
- Added an `EntityExtractor` for metadata extraction (#7163)

## [0.7.20] - 2023-08-06

### New Features
- add router module docs (#7171)
- add retriever router (#7166)

### New Features
- Added a `RouterRetriever` for routing queries to specific retrievers (#7166)

### Bug Fixes / Nits
- Fix for issue where having multiple concurrent streamed responses from `OpenAIAgent` would result in interleaving of tokens across each response stream. (#7164)
- fix llms callbacks issue (args[0] error) (#7165)

## [0.7.19] - 2023-08-04

### New Features
- Added metadata filtering to weaviate (#7130)
- Added token counting (and all callbacks) to agents and streaming (#7122)

## [0.7.18] - 2023-08-03

### New Features
- Added `to/from_string` and `to/from_dict` methods to memory objects (#7128)
- Include columns comments from db tables in table info for SQL queries (#7124)
- Add Neo4j support (#7122)

### Bug Fixes / Nits
- Added `Azure AD` validation support to the `AzureOpenAI` class (#7127)
- add `flush=True` when printing agent/chat engine response stream (#7129)
- Added `Azure AD` support to the `AzureOpenAI` class (#7127)
- Update LLM question generator prompt to mention JSON markdown (#7105)
- Fixed `astream_chat` in chat engines (#7139)

## [0.7.17] - 2023-08-02

### New Features
- Update `ReActAgent` to support memory modules (minor breaking change since the constructor takes `memory` instead of `chat_history`, but the main `from_tools` method remains backward compatible.) (#7116)
- Update `ReActAgent` to support streaming (#7119)
- Added Neo4j graph store and query engine integrations (#7122)
- add object streaming (#7117)

## [0.7.16] - 2023-07-30

### New Features

- Chat source nodes (#7078)

## [0.7.15] - 2023-07-29

### Bug Fixes / Nits
- anthropic api key  customization (#7082)
- Fix broken link to API reference in Contributor Docs (#7080)
- Update vector store docs (#7076)
- Update comment (#7073)

## [0.7.14] - 2023-07-28

### New Features

- Added HotpotQADistractor benchmark evaluator (#7034)
- Add metadata filter and delete support for LanceDB (#7048)
- Use MetadataFilters in opensearch (#7005)
- Added support for `KuzuGraphStore` (#6970)
- Added `kg_triplet_extract_fn` to customize how KGs are built (#7068)

### Bug Fixes / Nits

- Fix string formatting in context chat engine (#7050)
- Fixed tracing for async events (#7052)
- Less strict triplet extraction for KGs (#7059)
- Add configurable limit to KG data retrieved (#7059)
- Nebula connection improvements (#7059)
- Bug fix in building source nodes for agent response (#7067)

## [0.7.13] - 2023-07-26

### New Features

- Support function calling api for AzureOpenAI (#7041)

### Bug Fixes / Nits

- tune prompt to get rid of KeyError in SubQ engine (#7039)
- Fix validation of Azure OpenAI keys (#7042)

## [0.7.12] - 2023-07-25

### New Features

- Added `kwargs` to `ComposableGraph` for the underlying query engines (#6990)
- Validate openai key on init (#6940)
- Added async embeddings and async RetrieverQueryEngine (#6587)
- Added async `aquery` and `async_add` to PGVectorStore (#7031)
- Added `.source_nodes` attribute to chat engine and agent responses (#7029)
- Added `OpenInferenceCallback` for storing generation data in OpenInference format (#6998)

### Bug Fixes / Nits

- Fix achat memory initialization for data agents (#7000)
- Add `print_response_stream()` to agengt/chat engine response class (#7018)

### Bug Fixes / Nits

- Fix achat memory initialization for data agents (#7000)
- Add `print_response_stream()` to agengt/chat engine response class (#7018)

## [v0.7.11.post1] - 2023-07-20

### New Features

- Default to pydantic question generation when possible for sub-question query engine (#6979)

### Bug Fixes / Nits

- Fix returned order of messages in large chat memory (#6979)

## [v0.7.11] - 2023-07-19

### New Features

- Added a `SentenceTransformerRerank` node post-processor for fast local re-ranking (#6934)
- Add numpy support for evaluating queries in pandas query engine (#6935)
- Add metadata filtering support for Postgres Vector Storage integration (#6968)
- Proper llama2 support for agents and query engines (#6969)

### Bug Fixes / Nits

- Added `model_name` to LLMMetadata (#6911)
- Fallback to retriever service context in query engines (#6911)
- Fixed `as_chat_engine()` ValueError with extra kwargs (#6971

## [v0.7.10.post1] - 2023-07-18

### New Features

- Add support for Replicate LLM (vicuna & llama 2!)

### Bug Fixes / Nits

- fix streaming for condense chat engine (#6958)

## [v0.7.10] - 2023-07-17

### New Features

- Add support for chroma v0.4.0 (#6937)
- Log embedding vectors to callback manager (#6962)

### Bug Fixes / Nits

- add more robust embedding timeouts (#6779)
- improved connection session management on postgres vector store (#6843)

## [v0.7.9] - 2023-07-15

### New Features

- specify `embed_model="local"` to use default local embbeddings in the service context (#6806)
- Add async `acall` endpoint to `BasePydanticProgram` (defaults to sync version). Implement for `OpenAIPydanticProgram`

### Bug Fixes / Nits

- fix null metadata for searching existing vector dbs (#6912)
- add module guide docs for `SimpleDirectoryReader` (#6916)
- make sure `CondenseQuestionChatEngine` streaming chat endpoints work even if not explicitly setting `streaming=True` in the underlying query engine.

## [v0.7.8] - 2023-07-13

### New Features

- Added embedding speed benchmark (#6876)
- Added BEIR retrieval benchmark (#6825)

### Bug Fixes / Nits

- remove toctrees from deprecated_terms (#6895)
- Relax typing dependencies (#6879)
- docs: modification to evaluation notebook (#6840)
- raise error if the model does not support functions (#6896)
- fix(bench embeddings): bug not taking into account string length (#6899)x

## [v0.7.7] - 2023-07-13

### New Features

- Improved milvus consistency support and output fields support (#6452)
- Added support for knowledge graph querying w/ cypyer+nebula (#6642)
- Added `Document.example()` to create documents for fast prototyping (#6739)
- Replace react chat engine to use native reactive agent (#6870)

### Bug Fixes / Nits

- chore: added a help message to makefile (#6861)

### Bug Fixes / Nits

- Fixed support for using SQLTableSchema context_str attribute (#6891)

## [v0.7.6] - 2023-07-12

### New Features

- Added sources to agent/chat engine responses (#6854)
- Added basic chat buffer memory to agents / chat engines (#6857)
- Adding load and search tool (#6871)
- Add simple agent benchmark (#6869)
- add agent docs (#6866)
- add react agent (#6865)

### Breaking/Deprecated API Changes

- Replace react chat engine with native react agent (#6870)
- Set default chat mode to "best": use openai agent when possible, otherwise use react agent (#6870)

### Bug Fixes / Nits

- Fixed support for legacy vector store metadata (#6867)
- fix chroma notebook in docs (#6872)
- update LC embeddings docs (#6868)

## [v0.7.5] - 2023-07-11

### New Features

- Add `Anthropic` LLM implementation (#6855)

### Bug Fixes / Nits

- Fix indexing error in `SentenceEmbeddingOptimizer` (#6850)
- fix doc for custom embedding model (#6851)
- fix(silent error): Add validation to `SimpleDirectoryReader` (#6819)
- Fix link in docs (#6833)
- Fixes Azure gpt-35-turbo model not recognized (#6828)
- Update Chatbot_SEC.ipynb (#6808)
- Rename leftover original name to LlamaIndex (#6792)
- patch nested traces of the same type (#6791)

## [v0.7.4] - 2023-07-08

### New Features

- `MetadataExtractor` - Documnent Metadata Augmentation via LLM-based feature extractors (#6764)

### Bug Fixes / Nits

- fixed passing in query bundle to node postprocessors (#6780)
- fixed error in callback manager with nested traces (#6791)

## [v0.7.3] - 2023-07-07

### New Features

- Sub question query engine returns source nodes of sub questions in the callback manager (#6745)
- trulens integration (#6741)
- Add sources to subquestion engine (#6745)

### Bug Fixes / Nits

- Added/Fixed streaming support to simple and condense chat engines (#6717)
- fixed `response_mode="no_text"` response synthesizer (#6755)
- fixed error setting `num_output` and `context_window` in service context (#6766)
- Fix missing as_query_engine() in tutorial (#6747)
- Fixed variable sql_query_engine in the notebook (#6778)
- fix required function fields (#6761)
- Remove usage of stop token in Prompt, SQL gen (#6782)

## [v0.7.2] - 2023-07-06

### New Features

- Support Azure OpenAI (#6718)
- Support prefix messages (e.g. system prompt) in chat engine and OpenAI agent (#6723)
- Added `CBEventType.SUB_QUESTIONS` event type for tracking sub question queries/responses (#6716)

### Bug Fixes / Nits

- Fix HF LLM output error (#6737)
- Add system message support for langchain message templates (#6743)
- Fixed applying node-postprocessors (#6749)
- Add missing `CustomLLM` import under `llama_index.llms` (#6752)
- fix(typo): `get_transformer_tokenizer_fn` (#6729)
- feat(formatting): `black[jupyter]` (#6732)
- fix(test): `test_optimizer_chinese` (#6730)

## [v0.7.1] - 2023-07-05

### New Features

- Streaming support for OpenAI agents (#6694)
- add recursive retriever + notebook example (#6682)

## [v0.7.0] - 2023-07-04

### New Features

- Index creation progress bars (#6583)

### Bug Fixes/ Nits

- Improved chat refine template (#6645)

### Breaking/Deprecated API Changes

- Change `BaseOpenAIAgent` to use `llama_index.llms.OpenAI`. Adjust `chat_history` to use `List[ChatMessage]]` as type.
- Remove (previously deprecated) `llama_index.langchain_helpers.chain_wrapper` module.
- Remove (previously deprecated) `llama_index.token_counter.token_counter` module. See [migration guide](/how_to/callbacks/token_counting_migration.html) for more details on new callback based token counting.
- Remove `ChatGPTLLMPredictor` and `HuggingFaceLLMPredictor`. See [migration guide](/how_to/customization/llms_migration_guide.html) for more details on replacements.
- Remove support for setting `cache` via `LLMPredictor` constructor.
- Update `BaseChatEngine` interface:
  - adjust `chat_history` to use `List[ChatMessage]]` as type
  - expose `chat_history` state as a property
  - support overriding `chat_history` in `chat` and `achat` endpoints
- Remove deprecated arguments for `PromptHelper`: `max_input_size`, `embedding_limit`, `max_chunk_overlap`
- Update all notebooks to use native openai integration (#6696)

## [v0.6.38] - 2023-07-02

### New Features

- add optional tqdm progress during index creation (#6583)
- Added async support for "compact" and "refine" response modes (#6590)
- [feature]add transformer tokenize functionalities for optimizer (chinese) (#6659)
- Add simple benchmark for vector store (#6670)
- Introduce `llama_index.llms` module, with new `LLM` interface, and `OpenAI`, `HuggingFaceLLM`, `LangChainLLM` implementations. (#6615)
- Evaporate pydantic program (#6666)

### Bug Fixes / Nits

- Improve metadata/node storage and retrieval for RedisVectorStore (#6678)
- Fixed node vs. document filtering in vector stores (#6677)
- add context retrieval agent notebook link to docs (#6660)
- Allow null values for the 'image' property in the ImageNode class and se… (#6661)
- Fix broken links in docs (#6669)
- update milvus to store node content (#6667)

## [v0.6.37] - 2023-06-30

### New Features

- add context augmented openai agent (#6655)

## [v0.6.36] - 2023-06-29

### New Features

- Redis support for index stores and docstores (#6575)
- DuckDB + SQL query engine notebook (#6628)
- add notebook showcasing deplot data loader (#6638)

### Bug Fixes / Nits

- More robust JSON parsing from LLM for `SelectionOutputParser` (#6610)
- bring our loaders back in line with llama-hub (#6630)
- Remove usage of SQLStructStoreIndex in notebooks (#6585)
- MD reader: remove html tags and leave linebreaks alone (#6618)
- bump min langchain version to latest version (#6632)
- Fix metadata column name in postgres vector store (#6622)
- Postgres metadata fixes (#6626, #6634)
- fixed links to dataloaders in contribution.md (#6636)
- fix: typo in docs in creating custom_llm huggingface example (#6639)
- Updated SelectionOutputParser to handle JSON objects and arrays (#6610)
- Fixed docstring argument typo (#6652)

## [v0.6.35] - 2023-06-28

- refactor structured output + pydantic programs (#6604)

### Bug Fixes / Nits

- Fix serialization for OpenSearch vector stores (#6612)
- patch docs relationships (#6606)
- Bug fix for ignoring directories while parsing git repo (#4196)
- updated Chroma notebook (#6572)
- Backport old node name (#6614)
- Add the ability to change chroma implementation (#6601)

## [v0.6.34] - 2023-06-26

### Patch Update (v0.6.34.post1)

- Patch imports for Document obj for backwards compatibility (#6597)

### New Features

- New `TextNode`/`Document` object classes based on pydantic (#6586)
- `TextNode`/`Document` objects support metadata customization (metadata templates, exclude metadata from LLM or embeddings) (#6586)
- Nodes no longer require flat metadata dictionaries, unless the vector store you use requires it (#6586)

### Bug Fixes / Nits

- use `NLTK_DATA` env var to control NLTK download location (#6579)
- [discord] save author as metadata in group_conversations.py (#6592)
- bs4 -> beautifulsoup4 in requirements (#6582)
- negate euclidean distance (#6564)
- add df output parser notebook link to docs (#6581)

### Breaking/Deprecated API Changes

- `Node` has been renamed to `TextNode` and is imported from `llama_index.schema` (#6586)
- `TextNode` and `Document` must be instansiated with kwargs: `Document(text=text)` (#6586)
- `TextNode` (fka `Node`) has a `id_` or `node_id` property, rather than `doc_id` (#6586)
- `TextNode` and `Document` have a metadata property, which replaces the extra_info property (#6586)
- `TextNode` no longer has a `node_info` property (start/end indexes are accessed directly with `start/end_char_idx` attributes) (#6586)

## [v0.6.33] - 2023-06-25

### New Features

- Add typesense vector store (#6561)
- add df output parser (#6576)

### Bug Fixes / Nits

- Track langchain dependency via bridge module. (#6573)

## [v0.6.32] - 2023-06-23

### New Features

- add object index (#6548)
- add SQL Schema Node Mapping + SQLTableRetrieverQueryEngine + obj index fixes (#6569)
- sql refactor (NLSQLTableQueryEngine) (#6529)

### Bug Fixes / Nits

- Update vector_stores.md (#6562)
- Minor `BaseResponseBuilder` interface cleanup (#6557)
- Refactor TreeSummarize (#6550)

## [v0.6.31] - 2023-06-22

### Bug Fixes / Nits

- properly convert weaviate distance to score (#6545)
- refactor tree summarize and fix bug to not truncate context (#6550)
- fix custom KG retrieval notebook nits (#6551)

## [v0.6.30] - 2023-06-21

### New Features

- multi-selector support in router query engine (#6518)
- pydantic selector support in router query engine using OpenAI function calling API (#6518)
- streaming response support in `CondenseQuestionChatEngine` and `SimpleChatEngine` (#6524)
- metadata filtering support in `QdrantVectorStore` (#6476)
- add `PGVectorStore` to support postgres with pgvector (#6190)

### Bug Fixes / Nits

- better error handling in the mbox reader (#6248)
- Fix blank similarity score when using weaviate (#6512)
- fix for sorted nodes in `PrevNextNodePostprocessor` (#6048)

### Breaking/Deprecated API Changes

- Refactor PandasQueryEngine to take in df directly, deprecate PandasIndex (#6527)

## [v0.6.29] - 2023-06-20

### New Features

- query planning tool with OpenAI Function API (#6520)
- docs: example of kg+vector index (#6497)
- Set context window sizes for Cohere and AI21(J2 model) (#6485)

### Bug Fixes / Nits

- add default input size for Cohere and AI21 (#6485)
- docs: replace comma with colon in dict object (#6439)
- extra space in prompt and error message update (#6443)
- [Issue 6417] Fix prompt_templates docs page (#6499)
- Rip out monkey patch and update model to context window mapping (#6490)

## [v0.6.28] - 2023-06-19

### New Features

- New OpenAI Agent + Query Engine Cookbook (#6496)
- allow recursive data extraction (pydantic program) (#6503)

### Bug Fixes / Nits

- update mongo interface (#6501)
- fixes that we forgot to include for openai pydantic program (#6503) (#6504)
- Fix github pics in Airbyte notebook (#6493)

## [v0.6.27] - 2023-06-16

### New Features

- Add node doc_id filtering to weaviate (#6467)
- New `TokenCountingCallback` to customize and track embedding, prompt, and completion token usage (#6440)
- OpenAI Retrieval Function Agent (#6491)

### Breaking/Deprecated API Changes

- Deprecated current token tracking (llm predictor and embed model will no longer track tokens in the future, please use the `TokenCountingCallback` (#6440)
- Add maximal marginal relevance to the Simple Vector Store, which can be enabled as a query mode (#6446)

### Bug Fixes / Nits

- `as_chat_engine` properly inherits the current service context (#6470)
- Use namespace when deleting from pinecone (#6475)
- Fix paths when using fsspec on windows (#3778)
- Fix for using custom file readers in `SimpleDirectoryReader` (#6477)
- Edit MMR Notebook (#6486)
- FLARE fixes (#6484)

## [v0.6.26] - 2023-06-14

### New Features

- Add OpenAIAgent and tutorial notebook for "build your own agent" (#6461)
- Add OpenAIPydanticProgram (#6462)

### Bug Fixes / Nits

- Fix citation engine import (#6456)

## [v0.6.25] - 2023-06-13

### New Features

- Added FLARE query engine (#6419).

## [v0.6.24] - 2023-06-12

### New Features

- Added better support for vector store with existing data (e.g. allow configurable text key) for Pinecone and Weaviate. (#6393)
- Support batched upsert for Pineone (#6393)
- Added initial [guidance](https://github.com/microsoft/guidance/) integration. Added `GuidancePydanticProgram` for generic structured output generation and `GuidanceQuestionGenerator` for generating sub-questions in `SubQuestionQueryEngine` (#6246).

## [v0.6.23] - 2023-06-11

### Bug Fixes / Nits

- Remove hardcoded chunk size for citation query engine (#6408)
- Mongo demo improvements (#6406)
- Fix notebook (#6418)
- Cleanup RetryQuery notebook (#6381)

## [v0.6.22] - 2023-06-10

### New Features

- Added `SQLJoinQueryEngine` (generalization of `SQLAutoVectorQueryEngine`) (#6265)
- Added support for graph stores under the hood, and initial support for Nebula KG. More docs coming soon! (#2581)
- Added guideline evaluator to allow llm to provide feedback based on user guidelines (#4664)
- Added support for MongoDB Vector stores to enable Atlas knnbeta search (#6379)
- Added new CitationQueryEngine for inline citations of sources in response text (#6239)

### Bug Fixes

- Fixed bug with `delete_ref_doc` not removing all metadata from the docstore (#6192)
- FIxed bug with loading existing QDrantVectorStore (#6230)

### Miscellaneous

- Added changelog officially to github repo (#6191)

## [v0.6.21] - 2023-06-06

### New Features

- SimpleDirectoryReader has new `filename_as_id` flag to automatically set the doc_id (useful for `refresh_ref_docs()`)
- DocArray vector store integration
- Tair vector store integration
- Weights and Biases callback handler for tracing and versioning indexes
- Can initialize indexes directly from a vector store: `index = VectorStoreIndex.from_vector_store(vector_store=vector_store)`

### Bug Fixes

- Fixed multimodal notebook
- Updated/fixed the SQL tutorial in the docs

### Miscellaneous

- Minor docs updates
- Added github pull-requset templates
- Added github issue-forms

## [v0.6.20] - 2023-06-04

### New Features

- Added new JSONQueryEngine that uses JSON schema to deliver more accurate JSON query answers
- Metadata support for redis vector-store
- Added Supabase vector store integration

### Bug Fixes

- Fixed typo in text-to-sql prompt

### Breaking/Deprecated API Changes

- Removed GPT prefix from indexes (old imports/names are still supported though)

### Miscellaneous

- Major docs updates, brought important modules to the top level

## [v0.6.19] - 2023-06-02

### New Features

- Added agent tool abstraction for llama-hub data loaders

### Miscellaneous

- Minor doc updates

## [v0.6.18] - 2023-06-02

### Miscellaneous

- Added `Discover LlamaIndex` video series to the tutorials docs section
- Minor docs updates<|MERGE_RESOLUTION|>--- conflicted
+++ resolved
@@ -3,9 +3,18 @@
 ## Unreleased
 
 ### New Features
-<<<<<<< HEAD
 - Add CorrectnessEvaluator (#7661)
-
+- Added support for `Ollama` LLMs (#7635)
+- Added `HWPReader` (#7672)
+- Simplified portkey LLM interface (#7669)
+- Added async operation support to `ElasticsearchStore` vector store (#7613)
+- Added support for `LiteLLM` (#7600)
+
+### Bug Fixes / Nits
+- Avoid `NotImplementedError` for async langchain embeddings (#7668)
+- Imrpoved reliability of LLM selectors (#7678)
+- Fixed `query_wrapper_prompt` and `system_prompt` for output parsers and completion models (#7678)
+- Fixed node attribute inheritance in citation query engine (#7675)
 
 ### Breaking Changes
 - Refactor and update `BaseEvaluator` interface to be more consistent (#7661)
@@ -15,18 +24,6 @@
   - `ResponseEvaluator` -> `FaithfulnessEvaluator`
   - `QueryResponseEvaluator` -> `RelevancyEvaluator`
   - old names are kept as class aliases for backwards compatibility
-=======
-- Added support for `Ollama` LLMs (#7635)
-- Added `HWPReader` (#7672)
-- Simplified portkey LLM interface (#7669)
-- Added async operation support to `ElasticsearchStore` vector store (#7613)
-- Added support for `LiteLLM` (#7600)
-
-### Bug Fixes / Nits
-- Avoid `NotImplementedError` for async langchain embeddings (#7668)
-- Imrpoved reliability of LLM selectors (#7678)
-- Fixed `query_wrapper_prompt` and `system_prompt` for output parsers and completion models (#7678)
-- Fixed node attribute inheritance in citation query engine (#7675)
 
 ## [0.8.27] - 2023-09-14
 
@@ -36,7 +33,6 @@
 ### Bug Fixes / Nits
 - default delta should be a dict (#7665)
 - better query wrapper logic on LLMPredictor (#7667)
->>>>>>> 424fdb68
 
 ## [0.8.26] - 2023-09-12
 
