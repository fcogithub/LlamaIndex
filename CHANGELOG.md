--- conflicted
+++ resolved
@@ -4,6 +4,9 @@
 
 ### New Features
 - Redis support for index stores and docstores (#6575)
+
+### Bug Fixes / Nits
+- More robust JSON parsing from LLM for `SelectionOutputParser` (#6610)
 
 ### Bug Fixes / Nits
 - Fix metadata column name in postgres vector store (#6622)
@@ -13,15 +16,11 @@
 
 ### Bug Fixes / Nits
 - Fix serialization for OpenSearch vector stores (#6612)
-<<<<<<< HEAD
-- More robust JSON parsing from LLM for `SelectionOutputParser` (#6610)
-=======
 - patch docs relationships (#6606)
 - Bug fix for ignoring directories while parsing git repo (#4196)
 - updated Chroma notebook (#6572)
 - Backport old node name (#6614)
 - Add the ability to change chroma implementation (#6601)
->>>>>>> a1a7292b
 
 ## [v0.6.34] - 2023-06-26
 
