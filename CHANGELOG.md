--- conflicted
+++ resolved
@@ -3,11 +3,8 @@
 ## Unreleased
 
 ### Bug Fixes / Nits
-<<<<<<< HEAD
 - add `flush=True` when printing agent/chat engine response stream (#7129)
-=======
 - Added `Azure AD` support to the `AzureOpenAI` class (#7127)
->>>>>>> 37eb7144
 
 ## [0.7.17] - 2023-08-02
 
