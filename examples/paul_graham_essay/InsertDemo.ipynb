--- conflicted
+++ resolved
@@ -1,323 +1,4 @@
 {
-<<<<<<< HEAD
-    "cells": [
-        {
-            "attachments": {},
-            "cell_type": "markdown",
-            "id": "46e5110c-ed35-463e-a9f6-cff9cda6221b",
-            "metadata": {},
-            "source": [
-                "This notebook showcases the insert capabilities of different LlamaIndex data structures.\n",
-                "\n",
-                "To see how to build the index during initialization, see `TestEssay.ipynb` instead."
-            ]
-        },
-        {
-            "cell_type": "code",
-            "execution_count": null,
-            "id": "6ef7a7a6-dc10-4d94-8bdd-22b4954d365a",
-            "metadata": {},
-            "outputs": [],
-            "source": [
-                "# My OpenAI Key\n",
-                "import os\n",
-                "\n",
-                "os.environ[\"OPENAI_API_KEY\"] = \"INSERT OPENAI KEY\""
-            ]
-        },
-        {
-            "attachments": {},
-            "cell_type": "markdown",
-            "id": "708da88f-d1b0-41d2-ad71-773300bf3ec5",
-            "metadata": {},
-            "source": [
-                "## GPT List Insert"
-            ]
-        },
-        {
-            "attachments": {},
-            "cell_type": "markdown",
-            "id": "5ff6b625-fb53-4885-8fbb-0fa8dcf6ef57",
-            "metadata": {
-                "tags": []
-            },
-            "source": [
-                "#### Data Prep\n",
-                "Chunk up the data into sub documents that we can insert"
-            ]
-        },
-        {
-            "cell_type": "code",
-            "execution_count": null,
-            "id": "a191e411-f07f-4895-9943-6a8b030abd66",
-            "metadata": {},
-            "outputs": [],
-            "source": [
-                "from llama_index.node_parser.text import TokenAwareNodeParser\n",
-                "from llama_index import SimpleDirectoryReader, Document"
-            ]
-        },
-        {
-            "cell_type": "code",
-            "execution_count": 15,
-            "id": "0a23c1a8-71ea-4b6d-ae42-5c1cf4014dff",
-            "metadata": {},
-            "outputs": [],
-            "source": [
-                "document = SimpleDirectoryReader(\"data\").load_data()[0]\n",
-                "text_parser = TokenAwareNodeParser(separator=\" \", chunk_size=2048, chunk_overlap=20)\n",
-                "text_chunks = text_parser.split_text(document.text)\n",
-                "doc_chunks = [Document(text=t) for t in text_chunks]"
-            ]
-        },
-        {
-            "attachments": {},
-            "cell_type": "markdown",
-            "id": "bbdd1b84-d8e4-421a-972c-389a5b0160c6",
-            "metadata": {},
-            "source": [
-                "#### Insert into Index and Query"
-            ]
-        },
-        {
-            "cell_type": "code",
-            "execution_count": 16,
-            "id": "d6dcb65d-1a10-471a-8b80-d1bedf7437dc",
-            "metadata": {},
-            "outputs": [],
-            "source": [
-                "from llama_index import SummaryIndex, SimpleDirectoryReader\n",
-                "from IPython.display import Markdown, display"
-            ]
-        },
-        {
-            "cell_type": "code",
-            "execution_count": 17,
-            "id": "52c3839a-aa57-412b-b5cf-78c71d6dae3c",
-            "metadata": {},
-            "outputs": [],
-            "source": [
-                "# initialize blank summary index\n",
-                "index = SummaryIndex([])"
-            ]
-        },
-        {
-            "cell_type": "code",
-            "execution_count": null,
-            "id": "3abf2203-54b6-44c3-ac98-97503b18d3ef",
-            "metadata": {},
-            "outputs": [],
-            "source": [
-                "# insert new document chunks\n",
-                "for doc_chunk in doc_chunks:\n",
-                "    index.insert(doc_chunk)"
-            ]
-        },
-        {
-            "cell_type": "code",
-            "execution_count": 19,
-            "id": "228ccfb8-00c5-49d1-ba6c-61a757dd76eb",
-            "metadata": {},
-            "outputs": [
-                {
-                    "name": "stdout",
-                    "output_type": "stream",
-                    "text": [
-                        "> Starting query: What did the author do growing up?\n"
-                    ]
-                }
-            ],
-            "source": [
-                "# query\n",
-                "query_engine = index.as_query_engine()\n",
-                "response = query_engine.query(\"What did the author do growing up?\")"
-            ]
-        },
-        {
-            "cell_type": "code",
-            "execution_count": 21,
-            "id": "2580025c-7a5a-419e-84f0-b2ad7b62b6c2",
-            "metadata": {},
-            "outputs": [
-                {
-                    "data": {
-                        "text/markdown": [
-                            "<b>\n",
-                            "\n",
-                            "The author worked on writing and programming and also took classes at Harvard and RISD. The author also worked at a company called Interleaf and wrote a book on Lisp. The author decided to write another book on Lisp and also started a company called Viaweb with the goal of putting art galleries online. The company eventually pivoted to focus on creating software to build online stores. The author also worked on making ecommerce software in the second half of the 90s.\n",
-                            "\n",
-                            "The author also worked on building the infrastructure of the web and wrote essays that were published online. The author also worked on spam filters and bought a building in Cambridge to use as an office. The author also had a dinner party every Thursday night.\n",
-                            "\n",
-                            "The author also worked on marketing at a Boston VC firm, writing essays, and building the infrastructure of the web. The author also started the Y Combinator program to help fund startups.</b>"
-                        ],
-                        "text/plain": [
-                            "<IPython.core.display.Markdown object>"
-                        ]
-                    },
-                    "metadata": {},
-                    "output_type": "display_data"
-                }
-            ],
-            "source": [
-                "display(Markdown(f\"<b>{response}</b>\"))"
-            ]
-        },
-        {
-            "attachments": {},
-            "cell_type": "markdown",
-            "id": "dd41721b-0388-4300-b1cd-75c1013795f4",
-            "metadata": {},
-            "source": [
-                "## GPT Tree Insert"
-            ]
-        },
-        {
-            "attachments": {},
-            "cell_type": "markdown",
-            "id": "7d5ecfd2-5913-4484-9619-8825b252406b",
-            "metadata": {},
-            "source": [
-                "#### Data Prep\n",
-                "Chunk up the data into sub documents that we can insert"
-            ]
-        },
-        {
-            "cell_type": "code",
-            "execution_count": 2,
-            "id": "4d55ffef-a309-40ca-bbcf-231e418b6d4c",
-            "metadata": {},
-            "outputs": [],
-            "source": [
-                "from llama_index.node_parser.text import TokenAwareNodeParser\n",
-                "from llama_index import SimpleDirectoryReader, Document"
-            ]
-        },
-        {
-            "cell_type": "code",
-            "execution_count": 2,
-            "id": "2d850fe2-78e3-46de-a78d-4ef12848e41d",
-            "metadata": {},
-            "outputs": [],
-            "source": [
-                "# NOTE: we truncate to the first 30 nodes to save on cost\n",
-                "document = SimpleDirectoryReader(\"data\").load_data()[0]\n",
-                "text_parser = TokenAwareNodeParser(separator=\" \", chunk_size=256, chunk_overlap=20)\n",
-                "text_chunks = text_parser.split_text(document.get_text())\n",
-                "doc_chunks = [Document(text=t) for t in text_chunks]\n",
-                "\n",
-                "doc_chunks = doc_chunks[:30]"
-            ]
-        },
-        {
-            "attachments": {},
-            "cell_type": "markdown",
-            "id": "d4f13125-5627-48f8-9035-e734849dc9da",
-            "metadata": {},
-            "source": [
-                "#### Insert into Index and Query"
-            ]
-        },
-        {
-            "cell_type": "code",
-            "execution_count": 3,
-            "id": "4d631ba9-e5fe-46d1-ae10-936a4704c95e",
-            "metadata": {},
-            "outputs": [],
-            "source": [
-                "from llama_index import TreeIndex, SimpleDirectoryReader\n",
-                "from IPython.display import Markdown, display"
-            ]
-        },
-        {
-            "cell_type": "code",
-            "execution_count": 4,
-            "id": "54454e62-4df1-482d-978b-807d4a802033",
-            "metadata": {},
-            "outputs": [
-                {
-                    "name": "stdout",
-                    "output_type": "stream",
-                    "text": [
-                        "> Building index from nodes: 0 chunks\n"
-                    ]
-                }
-            ],
-            "source": [
-                "# initialize blank tree index\n",
-                "tree_index = TreeIndex([])"
-            ]
-        },
-        {
-            "cell_type": "code",
-            "execution_count": null,
-            "id": "422dde38-5228-499c-a9d3-49b40fd14d34",
-            "metadata": {},
-            "outputs": [],
-            "source": [
-                "# insert new document chunks\n",
-                "for i, doc_chunk in enumerate(doc_chunks):\n",
-                "    print(f\"Inserting {i}/{len(doc_chunks)}\")\n",
-                "    tree_index.insert(doc_chunk)"
-            ]
-        },
-        {
-            "cell_type": "code",
-            "execution_count": null,
-            "id": "f528cded-7a43-4854-82ce-361a6610bc34",
-            "metadata": {},
-            "outputs": [],
-            "source": [
-                "# query\n",
-                "query_engine = tree_index.as_query_engine()\n",
-                "response_tree = query_engine.query(\"What did the author do growing up?\")"
-            ]
-        },
-        {
-            "cell_type": "code",
-            "execution_count": 9,
-            "id": "c753016d-b21e-47f3-b9f3-a70943f407c5",
-            "metadata": {},
-            "outputs": [
-                {
-                    "data": {
-                        "text/markdown": [
-                            "<b>The author wrote stories and tried to program computers.</b>"
-                        ],
-                        "text/plain": [
-                            "<IPython.core.display.Markdown object>"
-                        ]
-                    },
-                    "metadata": {},
-                    "output_type": "display_data"
-                }
-            ],
-            "source": [
-                "display(Markdown(f\"<b>{response_tree}</b>\"))"
-            ]
-        }
-    ],
-    "metadata": {
-        "kernelspec": {
-            "display_name": "llama_index",
-            "language": "python",
-            "name": "llama_index"
-        },
-        "language_info": {
-            "codemirror_mode": {
-                "name": "ipython",
-                "version": 3
-            },
-            "file_extension": ".py",
-            "mimetype": "text/x-python",
-            "name": "python",
-            "nbconvert_exporter": "python",
-            "pygments_lexer": "ipython3",
-            "version": "3.10.10"
-        }
-    },
-    "nbformat": 4,
-    "nbformat_minor": 5
-=======
  "cells": [
   {
    "attachments": {},
@@ -632,5 +313,4 @@
  },
  "nbformat": 4,
  "nbformat_minor": 5
->>>>>>> 3e02688c
 }