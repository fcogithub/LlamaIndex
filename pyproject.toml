[build-system]
build-backend = "poetry.core.masonry.api"
requires = ["poetry-core"]

[tool.codespell]
check-filenames = true
check-hidden = true
ignore-words-list = "astroid,gallary,momento,narl,ot,rouge"
# Feel free to un-skip examples, and experimental, you will just need to
# work through many typos (--write-changes and --interactive will help)
skip = "./examples,./experimental,*.csv,*.html,*.json,*.jsonl,*.pdf,*.txt,*.ipynb"

[tool.mypy]
disallow_untyped_defs = true
# Remove venv skip when integrated with pre-commit
exclude = ["build", "examples", "notebooks", "venv"]
ignore_missing_imports = true
python_version = "3.8"

[tool.poetry]
authors = ["Jerry Liu <jerry@llamaindex.ai>"]
classifiers = [
    "Topic :: Scientific/Engineering :: Artificial Intelligence",
    "Topic :: Software Development :: Libraries :: Application Frameworks",
    "Topic :: Software Development :: Libraries :: Python Modules",
]
description = "Interface between LLMs and your data"
documentation = "https://docs.llamaindex.ai/en/stable/"
homepage = "https://llamaindex.ai"
keywords = ["LLM", "NLP", "RAG", "data", "devtools", "index", "retrieval"]
license = "MIT"
maintainers = [
    "Jerry Liu <jerry@llamaindex.ai>",
    "Logan Markewich <logan@llamaindex.ai>",
    "Simon Suo <simon@llamaindex.ai>",
    "Sourabh Desai <sourabh@llamaindex.ai>",
]
name = "llama-index"
packages = [{include = "llama_index"}]
readme = "README.md"
repository = "https://github.com/run-llama/llama_index"
version = "0.9.8.post1"

[tool.poetry.dependencies]
SQLAlchemy = {extras = ["asyncio"], version = ">=1.4.49"}
beautifulsoup4 = "^4.12.2"
dataclasses-json = "*"
deprecated = ">=1.2.9.3"
fsspec = ">=2023.5.0"
httpx = "*"
langchain = {optional = true, version = ">=0.0.303"}
nest-asyncio = "^1.5.8"
nltk = "^3.8.1"
numpy = "*"
openai = ">=1.1.0"
pandas = "*"
python = ">=3.8.1,<3.12"
tenacity = ">=8.2.0,<9.0.0"
tiktoken = ">=0.3.3"
typing-extensions = ">=4.5.0"
typing-inspect = ">=0.8.0"
requests = ">=2.31.0"  # Pin to avoid CVE-2023-32681 in requests 2.3 to 2.30
asyncpg = {optional = true, version = "^0.28.0"}
pgvector = {optional = true, version = "^0.1.0"}
psycopg-binary = {optional = true, version = "^3.1.12"}
optimum = {extras = ["onnxruntime"], optional = true, version = "^1.13.2"}
sentencepiece = {optional = true, version = "^0.1.99"}
transformers = {extras = ["torch"], optional = true, version = "^4.34.0"}
guidance = {optional = true, version = "^0.0.64"}
lm-format-enforcer = {optional = true, version = "^0.4.3"}
jsonpath-ng = {optional = true, version = "^1.6.0"}
rank-bm25 = {optional = true, version = "^0.2.2"}
scikit-learn = {optional = true, version = "<1.3.0"}
spacy = {optional = true, version = "^3.7.1"}
aiostream = "^0.5.2"
<<<<<<< HEAD
tritonclient = {extras = ["http"], version = ">=2.39.0"}
=======
aiohttp = "^3.8.6"
>>>>>>> 13de4852

[tool.poetry.extras]
langchain = [
    "langchain",
]
local_models = [
    "optimum",
    "sentencepiece",
    "transformers",
]
postgres = [
    "asyncpg",
    "pgvector",
    "psycopg-binary",
]
query_tools = [
    "guidance",
    "jsonpath-ng",
    "lm-format-enforcer",
    "rank-bm25",
    "scikit-learn",
    "spacy",
]

[tool.poetry.group.dev.dependencies]
black = {extras = ["jupyter"], version = "<=23.9.1,>=23.7.0"}
codespell = {extras = ["toml"], version = ">=v2.2.6"}
google-generativeai = {python = ">=3.9,<3.12", version = "^0.2.1"}
ipython = "8.10.0"
jupyter = "^1.0.0"
mypy = "0.991"
pre-commit = "3.2.0"
pylint = "2.15.10"
pymongo = "^4.5.0"  # needed for tests
pytest = "7.2.1"
pytest-asyncio = "0.21.0"
pytest-dotenv = "0.5.2"
pytest-mock = "3.11.1"
rake-nltk = "1.0.6"
ruff = "0.0.292"
tree-sitter-languages = "^1.8.0"
types-Deprecated = ">=0.1.0"
types-PyYAML = "^6.0.12.12"
types-redis = "4.5.5.0"
types-requests = "2.28.11.8"  # TODO: unpin when mypy>0.991
types-setuptools = "67.1.0.0"
vellum-ai = "^0.0.42"

[tool.poetry.group.docs]
optional = true

[tool.poetry.group.docs.dependencies]
autodoc-pydantic = "<=1.9.0"
docutils = "<0.17"
furo = ">=2023.3.27"
m2r2 = "0.3.2"
myst-nb = "0.17.2"
myst-parser = "0.18.1"
pydantic = "<2.0.0"
sphinx = ">=4.3.0"
sphinx-autobuild = "^2021.3.14"
sphinx-reredirects = "^0.1.3"
sphinx-rtd-theme = "^1.3.0"

[tool.poetry.scripts]
llamaindex-cli = 'llama_index.command_line.command_line:main'

[tool.ruff]
exclude = [
    "examples",
    "notebooks",
]
ignore = [
    "COM812",  # Too aggressive
    "D212",  # Using D213
    "D417",  # Too aggressive
    "F541",  # Messes with prompts.py
    "TCH002",
    "UP006",  # Messes with pydantic
    "UP007",  # Wants | over Union, which breaks 3.8
]
# Feel free to add more here
select = [
    "ANN204",
    "B009",
    "B010",
    "B011",
    "B013",
    "B014",
    "C4",
    "COM812",
    "COM819",
    "D201",
    "D202",
    "D203",
    "D204",
    "D207",
    "D208",
    "D209",
    "D211",
    "D213",
    "D214",
    "D215",
    "D3",
    "D4",
    "E7",
    "EXE004",
    "F401",
    "F504",
    "F541",
    "F632",
    "FLY",
    "G010",
    "I",
    "PERF1",
    "PIE790",
    "PIE794",
    "PIE808",
    "PIE810",
    "PLC0414",
    "PLE2510",
    "PLE2512",
    "PLE2513",
    "PLE2514",
    "PLE2515",
    "PLR1701",
    "PLR1711",
    "PT001",
    "PT003",
    "PT006",
    "PT02",
    "PTH201",
    "PYI",
    "Q",
    "RET501",
    "RET502",
    "RET503",
    "RET504",
    "RSE",
    "RUF005",
    "RUF010",
    "RUF015",
    "RUF1",
    "SIM101",
    "SIM103",
    "SIM109",
    "SIM118",
    "SIM2",
    "SIM300",
    "SIM9",
    "TCH005",
    "TD006",
    "TID",
    "TRY201",
    "UP",
    "W",
]
target-version = "py38"
unfixable = [
    "ERA001",
]

[tool.ruff.flake8-annotations]
mypy-init-return = true

[tool.ruff.pydocstyle]
convention = "google"

[tool.tomlsort]
all = true
in_place = true
spaces_before_inline_comment = 2  # Match Python PEP 8
spaces_indent_inline_array = 4  # Match Python PEP 8
trailing_comma_inline_array = true

[tool.tomlsort.overrides."tool.poetry.dependencies"]
table_keys = false<|MERGE_RESOLUTION|>--- conflicted
+++ resolved
@@ -73,11 +73,8 @@
 scikit-learn = {optional = true, version = "<1.3.0"}
 spacy = {optional = true, version = "^3.7.1"}
 aiostream = "^0.5.2"
-<<<<<<< HEAD
 tritonclient = {extras = ["http"], version = ">=2.39.0"}
-=======
 aiohttp = "^3.8.6"
->>>>>>> 13de4852
 
 [tool.poetry.extras]
 langchain = [
