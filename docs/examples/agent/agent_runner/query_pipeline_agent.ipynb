--- conflicted
+++ resolved
@@ -321,13 +321,9 @@
    "outputs": [],
    "source": [
     "from typing import Set, Optional\n",
-<<<<<<< HEAD
     "from llama_index.core.agent.react.output_parser import ReActOutputParser\n",
-=======
-    "from llama_index.agent.react.output_parser import ReActOutputParser\n",
-    "from llama_index.llms import ChatResponse\n",
-    "from llama_index.agent.types import Task\n",
->>>>>>> 97931175
+    "from llama_index.core.llms import ChatResponse\n",
+    "from llama_index.core.agent.types import Task\n",
     "\n",
     "\n",
     "def parse_react_output_fn(\n",
@@ -524,45 +520,6 @@
   {
    "cell_type": "code",
    "execution_count": null,
-<<<<<<< HEAD
-   "id": "73d6d178-97e9-4525-82ba-e14030506691",
-   "metadata": {},
-   "outputs": [],
-   "source": [
-    "from llama_index.core.agent import QueryPipelineAgentWorker, AgentRunner\n",
-    "from llama_index.core.callbacks import CallbackManager\n",
-    "\n",
-    "agent_worker = QueryPipelineAgentWorker(qp)\n",
-    "agent = AgentRunner(agent_worker, callback_manager=CallbackManager([]))"
-   ]
-  },
-  {
-   "cell_type": "code",
-   "execution_count": null,
-   "id": "f927ac2e-ef69-4b15-8a10-f1e57ba4aa03",
-   "metadata": {},
-   "outputs": [
-    {
-     "data": {
-      "text/plain": [
-       "[AgentFnComponent(partial_dict={'tools': [<llama_index.tools.query_engine.QueryEngineTool object at 0x2ac2c8880>]}, fn=<function react_prompt_fn at 0x2acc2caf0>, async_fn=None),\n",
-       " OutputAgentComponent(partial_dict={}, callback_manager=<llama_index.callbacks.base.CallbackManager object at 0x2ac37b5b0>, tool_runner_component=ToolRunnerComponent(partial_dict={}, tool_dict={'sql_tool': <llama_index.tools.query_engine.QueryEngineTool object at 0x2ac2c8880>}, callback_manager=<llama_index.callbacks.base.CallbackManager object at 0x2ac37b070>), output_parser=<llama_index.agent.react.output_parser.ReActOutputParser object at 0x2ac37af20>)]"
-      ]
-     },
-     "execution_count": null,
-     "metadata": {},
-     "output_type": "execute_result"
-    }
-   ],
-   "source": [
-    "agent_worker.agent_components"
-   ]
-  },
-  {
-   "cell_type": "code",
-   "execution_count": null,
-=======
->>>>>>> 97931175
    "id": "d01ea94b-3d3f-4b26-b71a-eea3d1d1ec0d",
    "metadata": {},
    "outputs": [],
