--- conflicted
+++ resolved
@@ -178,20 +178,13 @@
    "metadata": {},
    "outputs": [],
    "source": [
-<<<<<<< HEAD
-    "from llama_index.ingestion import run_transformations\n",
+    "from llama_index.ingestion import IngestionPipeline\n",
     "\n",
     "node_parser = SentenceSplitter(chunk_size=1024)\n",
-    "orig_nodes = run_transformations(docs, [node_parser, program_extractor])"
-=======
-    "from llama_index.ingestion import IngestionPipeline\n",
-    "\n",
-    "node_parser = SentenceSplitter(chunk_size=1024)\n",
     "\n",
     "pipeline = IngestionPipeline(transformations=[node_parser, program_extractor])\n",
     "\n",
     "orig_nodes = pipeline.run(documents=docs)"
->>>>>>> 0e3f4960
    ]
   },
   {
