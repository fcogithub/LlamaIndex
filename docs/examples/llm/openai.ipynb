--- conflicted
+++ resolved
@@ -1,588 +1,37 @@
 {
-<<<<<<< HEAD
-  "cells": [
-    {
-      "cell_type": "markdown",
-      "id": "9fd54a32",
-      "metadata": {},
-      "source": [
-        "<a href=\"https://colab.research.google.com/github/jerryjliu/llama_index/blob/main/docs/examples/llm/openai.ipynb\" target=\"_parent\"><img src=\"https://colab.research.google.com/assets/colab-badge.svg\" alt=\"Open In Colab\"/></a>"
-      ]
-    },
-    {
-      "cell_type": "markdown",
-      "id": "9e3a8796-edc8-43f2-94ad-fe4fb20d70ed",
-      "metadata": {
-        "id": "9e3a8796-edc8-43f2-94ad-fe4fb20d70ed"
-      },
-      "source": [
-        "# OpenAI"
-      ]
-    },
-    {
-      "cell_type": "markdown",
-      "id": "081d07d2",
-      "metadata": {},
-      "source": [
-        "If you're opening this Notebook on colab, you will probably need to install LlamaIndex 🦙."
-      ]
-    },
-    {
-      "cell_type": "code",
-      "execution_count": null,
-      "id": "83ea30ee",
-      "metadata": {},
-      "outputs": [],
-      "source": [
-        "!pip install llama-index"
-      ]
-    },
-    {
-      "cell_type": "markdown",
-      "id": "b007403c-6b7a-420c-92f1-4171d05ed9bb",
-      "metadata": {
-        "id": "b007403c-6b7a-420c-92f1-4171d05ed9bb",
-        "tags": []
-      },
-      "source": [
-        "## Basic Usage"
-      ]
-    },
-    {
-      "cell_type": "markdown",
-      "id": "8ead155e-b8bd-46f9-ab9b-28fc009361dd",
-      "metadata": {
-        "id": "8ead155e-b8bd-46f9-ab9b-28fc009361dd",
-        "tags": []
-      },
-      "source": [
-        "#### Call `complete` with a prompt"
-      ]
-    },
-    {
-      "cell_type": "code",
-      "execution_count": null,
-      "id": "60be18ae-c957-4ac2-a58a-0652e18ee6d6",
-      "metadata": {
-        "id": "60be18ae-c957-4ac2-a58a-0652e18ee6d6",
-        "tags": []
-      },
-      "outputs": [],
-      "source": [
-        "from llama_index.llms import OpenAI\n",
-        "\n",
-        "resp = OpenAI().complete(\"Paul Graham is \")"
-      ]
-    },
-    {
-      "cell_type": "code",
-      "execution_count": null,
-      "id": "ac2cbebb-a444-4a46-9d85-b265a3483d68",
-      "metadata": {
-        "id": "ac2cbebb-a444-4a46-9d85-b265a3483d68",
-        "outputId": "6eb45ca9-2b42-415e-f3a7-7f97a1d0790d",
-        "tags": []
-      },
-      "outputs": [
-        {
-          "name": "stdout",
-          "output_type": "stream",
-          "text": [
-            "a computer scientist, entrepreneur, and venture capitalist. He is best known as the co-founder of Y Combinator, a startup accelerator and seed capital firm. Graham has also written several influential essays on startups and entrepreneurship, which have gained a large following in the tech community. He has been involved in the founding and funding of numerous successful startups, including Reddit, Dropbox, and Airbnb. Graham is known for his insightful and often controversial opinions on various topics, including education, inequality, and the future of technology.\n"
-          ]
-        }
-      ],
-      "source": [
-        "print(resp)"
-      ]
-    },
-    {
-      "cell_type": "markdown",
-      "id": "14831268-f90f-499d-9d86-925dbc88292b",
-      "metadata": {
-        "id": "14831268-f90f-499d-9d86-925dbc88292b"
-      },
-      "source": [
-        "#### Call `chat` with a list of messages"
-      ]
-    },
-    {
-      "cell_type": "code",
-      "execution_count": null,
-      "id": "bbe29574-4af1-48d5-9739-f60652b6ce6c",
-      "metadata": {
-        "id": "bbe29574-4af1-48d5-9739-f60652b6ce6c",
-        "tags": []
-      },
-      "outputs": [],
-      "source": [
-        "from llama_index.llms import ChatMessage, OpenAI\n",
-        "\n",
-        "messages = [\n",
-        "    ChatMessage(role=\"system\", content=\"You are a pirate with a colorful personality\"),\n",
-        "    ChatMessage(role=\"user\", content=\"What is your name\"),\n",
-        "]\n",
-        "resp = OpenAI().chat(messages)"
-      ]
-    },
-    {
-      "cell_type": "code",
-      "execution_count": null,
-      "id": "9cbd550a-0264-4a11-9b2c-a08d8723a5ae",
-      "metadata": {
-        "id": "9cbd550a-0264-4a11-9b2c-a08d8723a5ae",
-        "outputId": "ab2f4412-ebf3-41b8-9a87-8c1060ae1687",
-        "tags": []
-      },
-      "outputs": [
-        {
-          "name": "stdout",
-          "output_type": "stream",
-          "text": [
-            "assistant: Ahoy there, matey! The name be Captain Crimsonbeard, the most colorful pirate to sail the seven seas!\n"
-          ]
-        }
-      ],
-      "source": [
-        "print(resp)"
-      ]
-    },
-    {
-      "cell_type": "markdown",
-      "id": "2ed5e894-4597-4911-a623-591560f72b82",
-      "metadata": {
-        "id": "2ed5e894-4597-4911-a623-591560f72b82"
-      },
-      "source": [
-        "## Streaming"
-      ]
-    },
-    {
-      "cell_type": "markdown",
-      "id": "4cb7986f-aaed-42e2-abdd-f274f6d4fc59",
-      "metadata": {
-        "id": "4cb7986f-aaed-42e2-abdd-f274f6d4fc59"
-      },
-      "source": [
-        "Using `stream_complete` endpoint"
-      ]
-    },
-    {
-      "cell_type": "code",
-      "execution_count": null,
-      "id": "d43f17a2-0aeb-464b-a7a7-732ba5e8ef24",
-      "metadata": {
-        "id": "d43f17a2-0aeb-464b-a7a7-732ba5e8ef24",
-        "tags": []
-      },
-      "outputs": [],
-      "source": [
-        "from llama_index.llms import OpenAI\n",
-        "\n",
-        "llm = OpenAI()\n",
-        "resp = llm.stream_complete(\"Paul Graham is \")"
-      ]
-    },
-    {
-      "cell_type": "code",
-      "execution_count": null,
-      "id": "0214e911-cf0d-489c-bc48-9bb1d8bf65d8",
-      "metadata": {
-        "id": "0214e911-cf0d-489c-bc48-9bb1d8bf65d8",
-        "outputId": "2e7077ea-22dd-4291-b7e6-cd7144617d38",
-        "tags": []
-      },
-      "outputs": [
-        {
-          "name": "stdout",
-          "output_type": "stream",
-          "text": [
-            "a computer scientist, entrepreneur, and venture capitalist. He is best known as the co-founder of the startup accelerator Y Combinator. Graham has also written several influential essays on startups and entrepreneurship, which have gained a large following in the tech community. He has been involved in the founding and funding of numerous successful startups, including Reddit, Dropbox, and Airbnb. Graham is known for his insightful and often controversial opinions on various topics, including education, inequality, and the future of technology."
-          ]
-        }
-      ],
-      "source": [
-        "for r in resp:\n",
-        "    print(r.delta, end=\"\")"
-      ]
-    },
-    {
-      "cell_type": "markdown",
-      "id": "40350dd8-3f50-4a2f-8545-5723942039bb",
-      "metadata": {
-        "id": "40350dd8-3f50-4a2f-8545-5723942039bb"
-      },
-      "source": [
-        "Using `stream_chat` endpoint"
-      ]
-    },
-    {
-      "cell_type": "code",
-      "execution_count": null,
-      "id": "bc636e65-a67b-4dcd-ac60-b25abc9d8dbd",
-      "metadata": {
-        "id": "bc636e65-a67b-4dcd-ac60-b25abc9d8dbd",
-        "tags": []
-      },
-      "outputs": [],
-      "source": [
-        "from llama_index.llms import OpenAI\n",
-        "\n",
-        "llm = OpenAI(stream=True)\n",
-        "messages = [\n",
-        "    ChatMessage(role=\"system\", content=\"You are a pirate with a colorful personality\"),\n",
-        "    ChatMessage(role=\"user\", content=\"What is your name\"),\n",
-        "]\n",
-        "resp = llm.stream_chat(messages)"
-      ]
-    },
-    {
-      "cell_type": "code",
-      "execution_count": null,
-      "id": "4475a6bc-1051-4287-abce-ba83324aeb9e",
-      "metadata": {
-        "id": "4475a6bc-1051-4287-abce-ba83324aeb9e",
-        "outputId": "03b900bf-a638-4379-c24a-c0595363926a",
-        "tags": []
-      },
-      "outputs": [
-        {
-          "name": "stdout",
-          "output_type": "stream",
-          "text": [
-            "Ahoy there, matey! The name be Captain Crimsonbeard, the most colorful pirate to sail the seven seas!"
-          ]
-        }
-      ],
-      "source": [
-        "for r in resp:\n",
-        "    print(r.delta, end=\"\")"
-      ]
-    },
-    {
-      "cell_type": "markdown",
-      "id": "009d3f1c-ef35-4126-ae82-0b97adb746e3",
-      "metadata": {
-        "id": "009d3f1c-ef35-4126-ae82-0b97adb746e3"
-      },
-      "source": [
-        "## Configure Model"
-      ]
-    },
-    {
-      "cell_type": "code",
-      "execution_count": null,
-      "id": "e973e3d1-a3c9-43b9-bee1-af3e57946ac3",
-      "metadata": {
-        "id": "e973e3d1-a3c9-43b9-bee1-af3e57946ac3",
-        "tags": []
-      },
-      "outputs": [],
-      "source": [
-        "from llama_index.llms import OpenAI\n",
-        "\n",
-        "llm = OpenAI(model=\"text-davinci-003\")"
-      ]
-    },
-    {
-      "cell_type": "code",
-      "execution_count": null,
-      "id": "e2c9bcf6-c950-4dfc-abdc-598d5bdedf40",
-      "metadata": {
-        "id": "e2c9bcf6-c950-4dfc-abdc-598d5bdedf40",
-        "tags": []
-      },
-      "outputs": [],
-      "source": [
-        "resp = llm.complete(\"Paul Graham is \")"
-      ]
-    },
-    {
-      "cell_type": "code",
-      "execution_count": null,
-      "id": "2edc85ca-df17-4774-a3ea-e80109fa1811",
-      "metadata": {
-        "id": "2edc85ca-df17-4774-a3ea-e80109fa1811",
-        "outputId": "f593bb22-0a00-4546-c844-3ae75b243fcc",
-        "tags": []
-      },
-      "outputs": [
-        {
-          "name": "stdout",
-          "output_type": "stream",
-          "text": [
-            "\n",
-            "\n",
-            "Paul Graham is an entrepreneur, venture capitalist, and computer scientist. He is best known for his work in the startup world, having co-founded the accelerator Y Combinator and investing in hundreds of startups. He is also a prolific writer, having written several books on topics such as startups, programming, and technology. He is a frequent speaker at conferences and universities, and his essays have been widely read and discussed.\n"
-          ]
-        }
-      ],
-      "source": [
-        "print(resp)"
-      ]
-    },
-    {
-      "cell_type": "code",
-      "execution_count": null,
-      "id": "026fdb77-b61f-4571-8eaf-4a51e8415458",
-      "metadata": {
-        "id": "026fdb77-b61f-4571-8eaf-4a51e8415458",
-        "tags": []
-      },
-      "outputs": [],
-      "source": [
-        "messages = [\n",
-        "    ChatMessage(role=\"system\", content=\"You are a pirate with a colorful personality\"),\n",
-        "    ChatMessage(role=\"user\", content=\"What is your name\"),\n",
-        "]\n",
-        "resp = llm.chat(messages)"
-      ]
-    },
-    {
-      "cell_type": "code",
-      "execution_count": null,
-      "id": "2286a16c-188b-437f-a1a3-4efe299b759d",
-      "metadata": {
-        "id": "2286a16c-188b-437f-a1a3-4efe299b759d",
-        "outputId": "d0e7b0db-0959-4fe8-e2a3-e97a63a6f25f",
-        "tags": []
-      },
-      "outputs": [
-        {
-          "name": "stdout",
-          "output_type": "stream",
-          "text": [
-            "assistant: \n",
-            "My name is Captain Jack Sparrow.\n"
-          ]
-        }
-      ],
-      "source": [
-        "print(resp)"
-      ]
-    },
-    {
-      "cell_type": "markdown",
-      "id": "90f07f7e-927f-47a2-9797-de5a86d61e1f",
-      "metadata": {
-        "id": "90f07f7e-927f-47a2-9797-de5a86d61e1f"
-      },
-      "source": [
-        "## Function Calling"
-      ]
-    },
-    {
-      "cell_type": "code",
-      "execution_count": null,
-      "id": "212bb2d2-2bed-4188-85ad-3cd497d4b864",
-      "metadata": {
-        "id": "212bb2d2-2bed-4188-85ad-3cd497d4b864",
-        "tags": []
-      },
-      "outputs": [],
-      "source": [
-        "from pydantic import BaseModel\n",
-        "from llama_index.llms.openai_utils import to_openai_function\n",
-        "\n",
-        "\n",
-        "class Song(BaseModel):\n",
-        "    \"\"\"A song with name and artist\"\"\"\n",
-        "\n",
-        "    name: str\n",
-        "    artist: str\n",
-        "\n",
-        "\n",
-        "song_fn = to_openai_function(Song)"
-      ]
-    },
-    {
-      "cell_type": "code",
-      "execution_count": null,
-      "id": "fdacb943-bab8-442a-a6db-aee935658340",
-      "metadata": {
-        "id": "fdacb943-bab8-442a-a6db-aee935658340",
-        "tags": []
-      },
-      "outputs": [],
-      "source": [
-        "from llama_index.llms import OpenAI\n",
-        "\n",
-        "response = OpenAI().complete(\"Generate a song\", functions=[song_fn])\n",
-        "function_call = response.additional_kwargs[\"function_call\"]\n",
-        "print(function_call)"
-      ]
-    },
-    {
-      "cell_type": "markdown",
-      "id": "df5fa1ab-f598-46da-80f3-f6af5dd2fe83",
-      "metadata": {
-        "id": "df5fa1ab-f598-46da-80f3-f6af5dd2fe83"
-      },
-      "source": [
-        "## Async"
-      ]
-    },
-    {
-      "cell_type": "code",
-      "execution_count": null,
-      "id": "3e088b90-12b6-4211-a9ca-696e9897e9ae",
-      "metadata": {
-        "id": "3e088b90-12b6-4211-a9ca-696e9897e9ae",
-        "tags": []
-      },
-      "outputs": [],
-      "source": [
-        "from llama_index.llms import OpenAI\n",
-        "\n",
-        "llm = OpenAI(model=\"text-davinci-003\")"
-      ]
-    },
-    {
-      "cell_type": "code",
-      "execution_count": null,
-      "id": "8f649683-896a-439e-b14b-e5df5d803b82",
-      "metadata": {
-        "id": "8f649683-896a-439e-b14b-e5df5d803b82",
-        "tags": []
-      },
-      "outputs": [],
-      "source": [
-        "resp = await llm.acomplete(\"Paul Graham is \")"
-      ]
-    },
-    {
-      "cell_type": "code",
-      "execution_count": null,
-      "id": "d05d8b7c-07b3-4ce8-9a8c-fcd1e830316c",
-      "metadata": {
-        "id": "d05d8b7c-07b3-4ce8-9a8c-fcd1e830316c",
-        "outputId": "dc61dc88-3b32-40de-b4f2-d75e47444ef1",
-        "tags": []
-      },
-      "outputs": [
-        {
-          "name": "stdout",
-          "output_type": "stream",
-          "text": [
-            "\n",
-            "\n",
-            "Paul Graham is an entrepreneur, venture capitalist, and computer scientist. He is best known for his work in the startup world, having co-founded the accelerator Y Combinator and investing in hundreds of startups. He is also a prolific writer, having written several books on topics such as startups, programming, and technology. He is a frequent speaker at conferences and universities, and his essays have been widely read and discussed.\n"
-          ]
-        }
-      ],
-      "source": [
-        "print(resp)"
-      ]
-    },
-    {
-      "cell_type": "code",
-      "execution_count": null,
-      "id": "abc72d09-3bcd-4d48-9bb7-0920c56310c1",
-      "metadata": {
-        "id": "abc72d09-3bcd-4d48-9bb7-0920c56310c1",
-        "tags": []
-      },
-      "outputs": [],
-      "source": [
-        "resp = await llm.astream_complete(\"Paul Graham is \")"
-      ]
-    },
-    {
-      "cell_type": "code",
-      "execution_count": null,
-      "id": "b28d7a06-1518-4ec0-b3cc-6364395b3561",
-      "metadata": {
-        "id": "b28d7a06-1518-4ec0-b3cc-6364395b3561",
-        "outputId": "56575b3e-0526-4528-fd00-de0c5c06409d",
-        "tags": []
-      },
-      "outputs": [
-        {
-          "name": "stdout",
-          "output_type": "stream",
-          "text": [
-            "\n",
-            "\n",
-            "Paul Graham is an entrepreneur, venture capitalist, and computer scientist. He is best known for his work in the startup world, having co-founded the accelerator Y Combinator and investing in hundreds of startups. He is also a prolific writer, having written several books on topics such as startups, programming, and technology. He is a frequent speaker at conferences and universities, and his essays have been widely read and discussed."
-          ]
-        }
-      ],
-      "source": [
-        "async for delta in resp:\n",
-        "    print(delta.delta, end=\"\")"
-      ]
-    },
-    {
-      "cell_type": "markdown",
-      "id": "a2782f06",
-      "metadata": {
-        "id": "a2782f06"
-      },
-      "source": [
-        "## Set API Key at a per-instance level\n",
-        "If desired, you can have separate LLM instances use separate API keys."
-      ]
-    },
-    {
-      "cell_type": "code",
-      "execution_count": null,
-      "id": "015c2d39",
-      "metadata": {
-        "id": "015c2d39",
-        "outputId": "ad5fb498-9eff-4801-b955-be6f2e27269c"
-      },
-      "outputs": [
-        {
-          "ename": "ValueError",
-          "evalue": "Invalid OpenAI API key.\nAPI key should be of the format: \"sk-\" followed by 48 alphanumeric characters.\n",
-          "output_type": "error",
-          "traceback": [
-            "\u001b[0;31m---------------------------------------------------------------------------\u001b[0m",
-            "\u001b[0;31mValueError\u001b[0m                                Traceback (most recent call last)",
-            "Cell \u001b[0;32mIn[2], line 3\u001b[0m\n\u001b[1;32m      1\u001b[0m \u001b[39mfrom\u001b[39;00m \u001b[39mllama_index\u001b[39;00m\u001b[39m.\u001b[39;00m\u001b[39mllms\u001b[39;00m \u001b[39mimport\u001b[39;00m OpenAI\n\u001b[0;32m----> 3\u001b[0m llm \u001b[39m=\u001b[39m OpenAI(model\u001b[39m=\u001b[39;49m\u001b[39m\"\u001b[39;49m\u001b[39mtext-davinci-003\u001b[39;49m\u001b[39m\"\u001b[39;49m, api_key\u001b[39m=\u001b[39;49m\u001b[39m\"\u001b[39;49m\u001b[39mBAD_KEY\u001b[39;49m\u001b[39m\"\u001b[39;49m)\n\u001b[1;32m      4\u001b[0m resp \u001b[39m=\u001b[39m OpenAI()\u001b[39m.\u001b[39mcomplete(\u001b[39m\"\u001b[39m\u001b[39mPaul Graham is \u001b[39m\u001b[39m\"\u001b[39m)\n\u001b[1;32m      5\u001b[0m \u001b[39mprint\u001b[39m(resp)\n",
-            "File \u001b[0;32m/workspaces/llama_index/llama_index/llms/openai.py:51\u001b[0m, in \u001b[0;36mOpenAI.__init__\u001b[0;34m(self, model, temperature, max_tokens, additional_kwargs, max_retries, api_key, callback_manager, **kwargs)\u001b[0m\n\u001b[1;32m     40\u001b[0m \u001b[39mdef\u001b[39;00m \u001b[39m__init__\u001b[39m(\n\u001b[1;32m     41\u001b[0m     \u001b[39mself\u001b[39m,\n\u001b[1;32m     42\u001b[0m     model: \u001b[39mstr\u001b[39m \u001b[39m=\u001b[39m \u001b[39m\"\u001b[39m\u001b[39mgpt-3.5-turbo\u001b[39m\u001b[39m\"\u001b[39m,\n\u001b[0;32m   (...)\u001b[0m\n\u001b[1;32m     49\u001b[0m     \u001b[39m*\u001b[39m\u001b[39m*\u001b[39mkwargs: Any,\n\u001b[1;32m     50\u001b[0m ) \u001b[39m-\u001b[39m\u001b[39m>\u001b[39m \u001b[39mNone\u001b[39;00m:\n\u001b[0;32m---> 51\u001b[0m     validate_openai_api_key(\n\u001b[1;32m     52\u001b[0m         api_key, kwargs\u001b[39m.\u001b[39;49mget(\u001b[39m\"\u001b[39;49m\u001b[39mapi_type\u001b[39;49m\u001b[39m\"\u001b[39;49m, \u001b[39mNone\u001b[39;49;00m)\n\u001b[1;32m     53\u001b[0m     )\n\u001b[1;32m     55\u001b[0m     \u001b[39mself\u001b[39m\u001b[39m.\u001b[39mmodel \u001b[39m=\u001b[39m model\n\u001b[1;32m     56\u001b[0m     \u001b[39mself\u001b[39m\u001b[39m.\u001b[39mtemperature \u001b[39m=\u001b[39m temperature\n",
-            "File \u001b[0;32m/workspaces/llama_index/llama_index/llms/openai_utils.py:272\u001b[0m, in \u001b[0;36mvalidate_openai_api_key\u001b[0;34m(api_key, api_type)\u001b[0m\n\u001b[1;32m    268\u001b[0m     \u001b[39mraise\u001b[39;00m \u001b[39mValueError\u001b[39;00m(MISSING_API_KEY_ERROR_MESSAGE)\n\u001b[1;32m    269\u001b[0m \u001b[39melif\u001b[39;00m openai_api_type \u001b[39m==\u001b[39m \u001b[39m\"\u001b[39m\u001b[39mopen_ai\u001b[39m\u001b[39m\"\u001b[39m \u001b[39mand\u001b[39;00m \u001b[39mnot\u001b[39;00m OPENAI_API_KEY_FORMAT\u001b[39m.\u001b[39msearch(\n\u001b[1;32m    270\u001b[0m     openai_api_key\n\u001b[1;32m    271\u001b[0m ):\n\u001b[0;32m--> 272\u001b[0m     \u001b[39mraise\u001b[39;00m \u001b[39mValueError\u001b[39;00m(INVALID_API_KEY_ERROR_MESSAGE)\n",
-            "\u001b[0;31mValueError\u001b[0m: Invalid OpenAI API key.\nAPI key should be of the format: \"sk-\" followed by 48 alphanumeric characters.\n"
-          ]
-        }
-      ],
-      "source": [
-        "from llama_index.llms import OpenAI\n",
-        "\n",
-        "llm = OpenAI(model=\"text-davinci-003\", api_key=\"BAD_KEY\")\n",
-        "resp = OpenAI().complete(\"Paul Graham is \")\n",
-        "print(resp)"
-      ]
-    }
-  ],
-  "metadata": {
-    "colab": {
-      "provenance": []
-    },
-    "kernelspec": {
-      "display_name": "Python 3 (ipykernel)",
-      "language": "python",
-      "name": "python3"
-    },
-    "language_info": {
-      "codemirror_mode": {
-        "name": "ipython",
-        "version": 3
-      },
-      "file_extension": ".py",
-      "mimetype": "text/x-python",
-      "name": "python",
-      "nbconvert_exporter": "python",
-      "pygments_lexer": "ipython3",
-      "version": "3.10.12"
-=======
  "cells": [
   {
    "cell_type": "markdown",
+   "id": "9fd54a32",
+   "metadata": {},
+   "source": [
+    "<a href=\"https://colab.research.google.com/github/jerryjliu/llama_index/blob/main/docs/examples/llm/openai.ipynb\" target=\"_parent\"><img src=\"https://colab.research.google.com/assets/colab-badge.svg\" alt=\"Open In Colab\"/></a>"
+   ]
+  },
+  {
+   "cell_type": "markdown",
    "id": "9e3a8796-edc8-43f2-94ad-fe4fb20d70ed",
    "metadata": {},
    "source": [
     "# OpenAI"
+   ]
+  },
+  {
+   "cell_type": "markdown",
+   "id": "081d07d2",
+   "metadata": {},
+   "source": [
+    "If you're opening this Notebook on colab, you will probably need to install LlamaIndex 🦙."
+   ]
+  },
+  {
+   "cell_type": "code",
+   "execution_count": null,
+   "id": "83ea30ee",
+   "metadata": {},
+   "outputs": [],
+   "source": [
+    "!pip install llama-index"
    ]
   },
   {
@@ -688,7 +137,7 @@
    "id": "4cb7986f-aaed-42e2-abdd-f274f6d4fc59",
    "metadata": {},
    "source": [
-    "Using `stream_complete` endpoint "
+    "Using `stream_complete` endpoint"
    ]
   },
   {
@@ -992,26 +441,25 @@
    "execution_count": null,
    "id": "015c2d39",
    "metadata": {},
-   "outputs": [
-    {
-     "ename": "ValueError",
-     "evalue": "Invalid OpenAI API key.\nAPI key should be of the format: \"sk-\" followed by 48 alphanumeric characters.\n",
-     "output_type": "error",
-     "traceback": [
-      "\u001b[0;31m---------------------------------------------------------------------------\u001b[0m",
-      "\u001b[0;31mValueError\u001b[0m                                Traceback (most recent call last)",
-      "Cell \u001b[0;32mIn[2], line 3\u001b[0m\n\u001b[1;32m      1\u001b[0m \u001b[39mfrom\u001b[39;00m \u001b[39mllama_index\u001b[39;00m\u001b[39m.\u001b[39;00m\u001b[39mllms\u001b[39;00m \u001b[39mimport\u001b[39;00m OpenAI\n\u001b[0;32m----> 3\u001b[0m llm \u001b[39m=\u001b[39m OpenAI(model\u001b[39m=\u001b[39;49m\u001b[39m\"\u001b[39;49m\u001b[39mtext-davinci-003\u001b[39;49m\u001b[39m\"\u001b[39;49m, api_key\u001b[39m=\u001b[39;49m\u001b[39m\"\u001b[39;49m\u001b[39mBAD_KEY\u001b[39;49m\u001b[39m\"\u001b[39;49m)\n\u001b[1;32m      4\u001b[0m resp \u001b[39m=\u001b[39m OpenAI()\u001b[39m.\u001b[39mcomplete(\u001b[39m\"\u001b[39m\u001b[39mPaul Graham is \u001b[39m\u001b[39m\"\u001b[39m)\n\u001b[1;32m      5\u001b[0m \u001b[39mprint\u001b[39m(resp)\n",
-      "File \u001b[0;32m/workspaces/llama_index/llama_index/llms/openai.py:51\u001b[0m, in \u001b[0;36mOpenAI.__init__\u001b[0;34m(self, model, temperature, max_tokens, additional_kwargs, max_retries, api_key, callback_manager, **kwargs)\u001b[0m\n\u001b[1;32m     40\u001b[0m \u001b[39mdef\u001b[39;00m \u001b[39m__init__\u001b[39m(\n\u001b[1;32m     41\u001b[0m     \u001b[39mself\u001b[39m,\n\u001b[1;32m     42\u001b[0m     model: \u001b[39mstr\u001b[39m \u001b[39m=\u001b[39m \u001b[39m\"\u001b[39m\u001b[39mgpt-3.5-turbo\u001b[39m\u001b[39m\"\u001b[39m,\n\u001b[0;32m   (...)\u001b[0m\n\u001b[1;32m     49\u001b[0m     \u001b[39m*\u001b[39m\u001b[39m*\u001b[39mkwargs: Any,\n\u001b[1;32m     50\u001b[0m ) \u001b[39m-\u001b[39m\u001b[39m>\u001b[39m \u001b[39mNone\u001b[39;00m:\n\u001b[0;32m---> 51\u001b[0m     validate_openai_api_key(\n\u001b[1;32m     52\u001b[0m         api_key, kwargs\u001b[39m.\u001b[39;49mget(\u001b[39m\"\u001b[39;49m\u001b[39mapi_type\u001b[39;49m\u001b[39m\"\u001b[39;49m, \u001b[39mNone\u001b[39;49;00m)\n\u001b[1;32m     53\u001b[0m     )\n\u001b[1;32m     55\u001b[0m     \u001b[39mself\u001b[39m\u001b[39m.\u001b[39mmodel \u001b[39m=\u001b[39m model\n\u001b[1;32m     56\u001b[0m     \u001b[39mself\u001b[39m\u001b[39m.\u001b[39mtemperature \u001b[39m=\u001b[39m temperature\n",
-      "File \u001b[0;32m/workspaces/llama_index/llama_index/llms/openai_utils.py:272\u001b[0m, in \u001b[0;36mvalidate_openai_api_key\u001b[0;34m(api_key, api_type)\u001b[0m\n\u001b[1;32m    268\u001b[0m     \u001b[39mraise\u001b[39;00m \u001b[39mValueError\u001b[39;00m(MISSING_API_KEY_ERROR_MESSAGE)\n\u001b[1;32m    269\u001b[0m \u001b[39melif\u001b[39;00m openai_api_type \u001b[39m==\u001b[39m \u001b[39m\"\u001b[39m\u001b[39mopen_ai\u001b[39m\u001b[39m\"\u001b[39m \u001b[39mand\u001b[39;00m \u001b[39mnot\u001b[39;00m OPENAI_API_KEY_FORMAT\u001b[39m.\u001b[39msearch(\n\u001b[1;32m    270\u001b[0m     openai_api_key\n\u001b[1;32m    271\u001b[0m ):\n\u001b[0;32m--> 272\u001b[0m     \u001b[39mraise\u001b[39;00m \u001b[39mValueError\u001b[39;00m(INVALID_API_KEY_ERROR_MESSAGE)\n",
-      "\u001b[0;31mValueError\u001b[0m: Invalid OpenAI API key.\nAPI key should be of the format: \"sk-\" followed by 48 alphanumeric characters.\n"
-     ]
->>>>>>> 91649e1d
-    }
-  },
-<<<<<<< HEAD
-  "nbformat": 4,
-  "nbformat_minor": 5
-=======
+   "outputs": [],
+   "source": [
+    "from llama_index.llms import OpenAI\n",
+    "\n",
+    "llm = OpenAI(model=\"text-davinci-003\", api_key=\"BAD_KEY\")\n",
+    "resp = OpenAI().complete(\"Paul Graham is \")\n",
+    "print(resp)"
+   ]
+  }
+ ],
+ "metadata": {
+  "colab": {
+   "provenance": []
+  },
+  "kernelspec": {
+   "display_name": "Python 3 (ipykernel)",
+   "language": "python",
+   "name": "python3"
+  },
   "language_info": {
    "codemirror_mode": {
     "name": "ipython",
@@ -1026,5 +474,4 @@
  },
  "nbformat": 4,
  "nbformat_minor": 5
->>>>>>> 91649e1d
 }