# Loading

Before your chosen LLM can act on your data you need to load it. The way LlamaIndex does this is via data connectors, also called `Reader`. Data connectors ingest data from different data sources and format the data into `Document` objects. A `Document` is a collection of data (currently text, and in future, images and audio) and metadata about that data.

## Loading using SimpleDirectoryReader

The easiest reader to use is our SimpleDirectoryReader, which creates documents out of every file in a given directory. It is built in to LlamaIndex and can read a variety of formats including Markdown, PDFs, Word documents, PowerPoint decks, images, audio and video.

```python
from llama_index import SimpleDirectoryReader

documents = SimpleDirectoryReader("./data").load_data()
```

## Using Readers from LlamaHub

Because there are so many possible places to get data, they are not all built-in. Instead, you download them from our registry of data connectors, [LlamaHub](/understanding/loading/llamahub.md).

In this example LlamaIndex downloads and installs the connector called [DatabaseReader](https://llamahub.ai/l/database), which runs a query against a SQL database and returns every row of the results as a `Document`:

```python
from llama_index import download_loader

DatabaseReader = download_loader("DatabaseReader")

reader = DatabaseReader(
    scheme=os.getenv("DB_SCHEME"),
    host=os.getenv("DB_HOST"),
    port=os.getenv("DB_PORT"),
    user=os.getenv("DB_USER"),
    password=os.getenv("DB_PASS"),
    dbname=os.getenv("DB_NAME"),
)

query = "SELECT * FROM users"
documents = reader.load_data(query=query)
```

There are hundreds of connectors to use on [LlamaHub](https://llamahub.ai)!

## Indexing Documents

Usually, at this point you are done loading and you can move on to indexing! Indexes have a `.from_documents()` method which accepts an array of Document objects and will correctly parse and chunk them up. However, sometimes you will want greater control over how your documents are split up.

## Parsing Documents into Nodes

Under the hood, indexers split your Document into Node objects, which are similar to Documents (they contain text and metadata) but have a relationship to their parent Document.

The way in which your text is split up can have a large effect on the performance of your application in terms of accuracy and relevance of results returned. The defaults work well for simple text documents, so depending on what your data looks like you will sometimes want to modify the default ways in which your documents are split up.

In this example, you load your documents, then create a SimpleNodeParser configured with a custom `chunk_size` and `chunk_overlap` (1024 and 20 are the defaults). You then assign the node parser to a `ServiceContext` and then pass it to your indexer:

```python
from llama_index import SimpleDirectoryReader, VectorStoreIndex, ServiceContext
from llama_index.text_splitter import SentenceSplitter

documents = SimpleDirectoryReader("./data").load_data()

text_splitter = SentenceSplitter(chunk_size=512, chunk_overlap=10)
service_context = ServiceContext.from_defaults(text_splitter=text_splitter)

index = VectorStoreIndex.from_documents(
    documents, service_context=service_context
)
```

```{tip}
Remember, a ServiceContext is a simple bundle of configuration data passed to many parts of LlamaIndex.
```

You can learn more about [customizing your node parsing](/module_guides/loading/node_parsers/root.md)

## Creating and passing Nodes directly

If you want to, you can create nodes directly and pass a list of Nodes directly to an indexer:

```python
from llama_index.schema import TextNode

node1 = TextNode(text="<text_chunk>", id_="<node_id>")
node2 = TextNode(text="<text_chunk>", id_="<node_id>")

index = VectorStoreIndex([node1, node2])
<<<<<<< HEAD
=======
```

## Creating Nodes from Documents directly

Using an `IngestionPipeline`, you can have more control over how nodes are created.

```python
from llama_index import Document
from llama_index.text_splitter import SentenceSplitter
from llama_index.ingestion import IngestionPipeline

# create the pipeline with transformations
pipeline = IngestionPipeline(
    transformations=[
        SentenceSplitter(chunk_size=25, chunk_overlap=0),
    ]
)

# run the pipeline
nodes = pipeline.run(documents=[Document.example()])
>>>>>>> 0e3f4960
```

You can learn more about the [`IngestionPipeline` here.](/module_guides/loading/ingestion_pipeline/root.md)

## Customizing Documents

When creating documents, you can also attach useful metadata that can be used at the querying stage. Any metadata added to a Document will be copied to the Nodes that get created from that document.

```python
document = Document(
    text="text",
    metadata={"filename": "<doc_file_name>", "category": "<category>"},
)
```

More about this can be found in [customizing Documents](/module_guides/loading/documents_and_nodes/usage_documents.md).

```{toctree}
---
maxdepth: 1
hidden: true
---
/understanding/loading/llamahub.md
```<|MERGE_RESOLUTION|>--- conflicted
+++ resolved
@@ -81,8 +81,6 @@
 node2 = TextNode(text="<text_chunk>", id_="<node_id>")
 
 index = VectorStoreIndex([node1, node2])
-<<<<<<< HEAD
-=======
 ```
 
 ## Creating Nodes from Documents directly
@@ -103,7 +101,6 @@
 
 # run the pipeline
 nodes = pipeline.run(documents=[Document.example()])
->>>>>>> 0e3f4960
 ```
 
 You can learn more about the [`IngestionPipeline` here.](/module_guides/loading/ingestion_pipeline/root.md)
