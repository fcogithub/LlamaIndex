--- conflicted
+++ resolved
@@ -221,19 +221,20 @@
 /examples/llm/vertex.ipynb
 ```
 
-<<<<<<< HEAD
 ## Perplexity
-=======
+
+```{toctree}
+---
+maxdepth: 1
+---
+/examples/llm/perplexity.ipynb
+```
+
 ## OpenLLM
->>>>>>> fc28449a
-
-```{toctree}
----
-maxdepth: 1
----
-<<<<<<< HEAD
-/examples/llm/perplexity.ipynb
-=======
+
+```{toctree}
+---
+maxdepth: 1
+---
 /examples/llm/openllm.ipynb
->>>>>>> fc28449a
 ```