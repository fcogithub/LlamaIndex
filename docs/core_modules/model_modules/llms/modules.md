# Modules

We support integrations with OpenAI, Anthropic, Hugging Face, PaLM, and more.

## OpenAI
```{toctree}
---
maxdepth: 1
---
/examples/llm/openai.ipynb
/examples/llm/azure_openai.ipynb

```

## Anthropic
```{toctree}
---
maxdepth: 1
---
/examples/llm/anthropic.ipynb

```

## Hugging Face
```{toctree}
---
maxdepth: 1
---
/examples/customization/llms/SimpleIndexDemo-Huggingface_camel.ipynb
/examples/customization/llms/SimpleIndexDemo-Huggingface_stablelm.ipynb
/examples/vector_stores/SimpleIndexDemoLlama-Local.ipynb

```


## PaLM

```{toctree}
---
maxdepth: 1
---
/examples/llm/palm.ipynb

```

## Predibase

```{toctree}
---
maxdepth: 1
---
/examples/llm/predibase.ipynb

```


## Replicate

```{toctree}
---
maxdepth: 1
---
/examples/llm/llama_2.ipynb
/examples/llm/vicuna.ipynb
/examples/vector_stores/SimpleIndexDemoLlama2.ipynb
```

## LangChain

```{toctree}
---
maxdepth: 1
---
/examples/llm/langchain.ipynb
```

## Llama API
```{toctree}
---
maxdepth: 1
---
/examples/llm/llama_api.ipynb
```

<<<<<<< HEAD
## Llama CPP

=======
## Xorbits Inference
>>>>>>> c3fea17d
```{toctree}
---
maxdepth: 1
---
<<<<<<< HEAD
/examples/llm/llama_2_llama_cpp.ipynb
=======
/examples/llm/XinferenceLocalDeployment.ipynb
>>>>>>> c3fea17d
```<|MERGE_RESOLUTION|>--- conflicted
+++ resolved
@@ -82,19 +82,20 @@
 /examples/llm/llama_api.ipynb
 ```
 
-<<<<<<< HEAD
 ## Llama CPP
 
-=======
-## Xorbits Inference
->>>>>>> c3fea17d
 ```{toctree}
 ---
 maxdepth: 1
 ---
-<<<<<<< HEAD
 /examples/llm/llama_2_llama_cpp.ipynb
-=======
+```
+
+## Xorbits Inference
+
+```{toctree}
+---
+maxdepth: 1
+---
 /examples/llm/XinferenceLocalDeployment.ipynb
->>>>>>> c3fea17d
 ```