--- conflicted
+++ resolved
@@ -22,12 +22,8 @@
 | Cassandra                | self-hosted / cloud | ✓                  |               | ✓      | ✓               |       |
 | Qdrant                   | self-hosted / cloud | ✓                  |               | ✓      | ✓               |       |
 | Chroma                   | self-hosted         | ✓                  |               | ✓      | ✓               |       |
-<<<<<<< HEAD
 | Marqo                    | self-hosted / cloud | ✓                  |               | ✓      |                 |       |
 | Milvus / Zilliz          | self-hosted / cloud |                    |               | ✓      | ✓               |       |
-=======
-| Milvus / Zilliz          | self-hosted / cloud | ✓                  |               | ✓      | ✓               |       |
->>>>>>> d9f5ed4c
 | Typesense                | self-hosted / cloud | ✓                  |               | ✓      | ✓               |       |
 | Supabase                 | self-hosted / cloud | ✓                  |               | ✓      | ✓               |       |
 | MongoDB Atlas            | self-hosted / cloud | ✓                  |               | ✓      | ✓               |       |
